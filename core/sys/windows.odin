--- conflicted
+++ resolved
@@ -639,15 +639,11 @@
 	                                                                   wchar_str: ^u16, wchar: i32,
 	                                                                   multi_str: ^byte, multi: i32,
 	                                                                   default_char: ^byte, used_default_char: ^Bool) -> i32 ---;
-<<<<<<< HEAD
 	
 	@(link_name="MultiByteToWideChar") multi_byte_to_wide_char :: proc(code_page: u32, flags : u32,
 	                                                                   mb_str: ^byte, mb: i32,
 	                                                                   wc_str : ^u16, wc: i32) -> i32 ---;
 	
-=======
-
->>>>>>> 8f913c65
 	@(link_name="CreateSemaphoreA")    create_semaphore_a     :: proc(attributes: ^Security_Attributes, initial_count, maximum_count: i32, name: ^byte) -> Handle ---;
 	@(link_name="ReleaseSemaphore")    release_semaphore      :: proc(semaphore: Handle, release_count: i32, previous_count: ^i32) -> Bool ---;
 	@(link_name="WaitForSingleObject") wait_for_single_object :: proc(handle: Handle, milliseconds: u32) -> u32 ---;
