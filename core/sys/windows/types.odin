// +build windows
package sys_windows

import "core:c"

c_char     :: c.char
c_uchar    :: c.uchar
c_int      :: c.int
c_uint     :: c.uint
c_long     :: c.long
c_longlong :: c.longlong
c_ulong    :: c.ulong
c_short    :: c.short
c_ushort   :: c.ushort
size_t     :: c.size_t
wchar_t    :: c.wchar_t

DWORD :: c_ulong
HANDLE :: distinct LPVOID
HINSTANCE :: HANDLE
HMODULE :: distinct HINSTANCE
HRESULT :: distinct LONG
HWND :: distinct HANDLE
HDC :: distinct HANDLE
HMONITOR :: distinct HANDLE
HICON :: distinct HANDLE
HCURSOR :: distinct HANDLE
HMENU :: distinct HANDLE
HBRUSH :: distinct HANDLE
<<<<<<< HEAD
=======
WPARAM :: distinct UINT_PTR
LPARAM :: distinct LONG_PTR
LRESULT :: distinct LONG_PTR
>>>>>>> e48c0eee
BOOL :: distinct b32
BYTE :: distinct u8
BOOLEAN :: distinct b8
GROUP :: distinct c_uint
LARGE_INTEGER :: distinct c_longlong
LONG :: c_long
UINT :: c_uint
INT  :: c_int
SHORT :: c_short
USHORT :: c_ushort
WCHAR :: wchar_t
SIZE_T :: uint
PSIZE_T :: ^SIZE_T
WORD :: u16
CHAR :: c_char
UINT_PTR :: uint
ULONG_PTR :: uint
PULONG_PTR :: ^ULONG_PTR
LPULONG_PTR :: ^ULONG_PTR
DWORD_PTR :: ULONG_PTR
LONG_PTR :: int
UINT_PTR :: uintptr
ULONG :: c_ulong
UCHAR :: BYTE
NTSTATUS :: c.long
LPARAM :: LONG_PTR
WPARAM :: UINT_PTR
LRESULT :: LONG_PTR

UINT8  ::  u8
UINT16 :: u16
UINT32 :: u32
UINT64 :: u64

INT8  ::  i8
INT16 :: i16
INT32 :: i32
INT64 :: i64


ULONG64 :: u64
LONG64  :: i64

PDWORD_PTR :: ^DWORD_PTR
ATOM :: distinct WORD

wstring :: [^]WCHAR

PBYTE :: ^BYTE
LPBYTE :: ^BYTE
PBOOL :: ^BOOL
LPBOOL :: ^BOOL
LPCSTR :: cstring
LPCWSTR :: wstring
LPDWORD :: ^DWORD
PCSTR :: cstring
PCWSTR :: wstring
PDWORD :: ^DWORD
LPHANDLE :: ^HANDLE
LPOVERLAPPED :: ^OVERLAPPED
LPPROCESS_INFORMATION :: ^PROCESS_INFORMATION
PSECURITY_ATTRIBUTES :: ^SECURITY_ATTRIBUTES
LPSECURITY_ATTRIBUTES :: ^SECURITY_ATTRIBUTES
LPSTARTUPINFO :: ^STARTUPINFO
PVOID  :: rawptr
LPVOID :: rawptr
PINT :: ^INT
LPINT :: ^INT
PUINT :: ^UINT
LPUINT :: ^UINT
LPWCH :: ^WCHAR
LPWORD :: ^WORD
PULONG :: ^ULONG
LPWIN32_FIND_DATAW :: ^WIN32_FIND_DATAW
LPWSADATA :: ^WSADATA
LPWSAPROTOCOL_INFO :: ^WSAPROTOCOL_INFO
LPSTR :: ^CHAR
LPWSTR :: ^WCHAR
LPFILETIME :: ^FILETIME
LPWSABUF :: ^WSABUF
LPWSAOVERLAPPED :: distinct rawptr
LPWSAOVERLAPPED_COMPLETION_ROUTINE :: distinct rawptr
LPCVOID :: rawptr

PCONDITION_VARIABLE :: ^CONDITION_VARIABLE
PLARGE_INTEGER :: ^LARGE_INTEGER
PSRWLOCK :: ^SRWLOCK

SOCKET :: distinct uintptr // TODO
socklen_t :: c_int
ADDRESS_FAMILY :: USHORT

TRUE  :: BOOL(true)
FALSE :: BOOL(false)

SIZE :: struct {
	cx: LONG,
	cy: LONG,
}
PSIZE  :: ^SIZE
LPSIZE :: ^SIZE

FILE_ATTRIBUTE_READONLY: DWORD : 0x00000001
FILE_ATTRIBUTE_HIDDEN: DWORD : 0x00000002
FILE_ATTRIBUTE_SYSTEM: DWORD : 0x00000004
FILE_ATTRIBUTE_DIRECTORY: DWORD : 0x00000010
FILE_ATTRIBUTE_ARCHIVE: DWORD : 0x00000020
FILE_ATTRIBUTE_DEVICE: DWORD : 0x00000040
FILE_ATTRIBUTE_NORMAL: DWORD : 0x00000080
FILE_ATTRIBUTE_TEMPORARY: DWORD : 0x00000100
FILE_ATTRIBUTE_SPARSE_FILE: DWORD : 0x00000200
FILE_ATTRIBUTE_REPARSE_Point: DWORD : 0x00000400
FILE_ATTRIBUTE_REPARSE_POINT: DWORD : 0x00000400
FILE_ATTRIBUTE_COMPRESSED: DWORD : 0x00000800
FILE_ATTRIBUTE_OFFLINE: DWORD : 0x00001000
FILE_ATTRIBUTE_NOT_CONTENT_INDEXED: DWORD : 0x00002000
FILE_ATTRIBUTE_ENCRYPTED: DWORD : 0x00004000

FILE_SHARE_READ: DWORD : 0x00000001
FILE_SHARE_WRITE: DWORD : 0x00000002
FILE_SHARE_DELETE: DWORD : 0x00000004
FILE_GENERIC_ALL: DWORD : 0x10000000
FILE_GENERIC_EXECUTE: DWORD : 0x20000000
FILE_GENERIC_READ: DWORD : 0x80000000

CREATE_NEW: DWORD : 1
CREATE_ALWAYS: DWORD : 2
OPEN_ALWAYS: DWORD : 4
OPEN_EXISTING: DWORD : 3
TRUNCATE_EXISTING: DWORD : 5



FILE_WRITE_DATA: DWORD : 0x00000002
FILE_APPEND_DATA: DWORD : 0x00000004
FILE_WRITE_EA: DWORD : 0x00000010
FILE_WRITE_ATTRIBUTES: DWORD : 0x00000100
READ_CONTROL: DWORD : 0x00020000
SYNCHRONIZE: DWORD : 0x00100000
GENERIC_READ: DWORD : 0x80000000
GENERIC_WRITE: DWORD : 0x40000000
STANDARD_RIGHTS_WRITE: DWORD : READ_CONTROL
FILE_GENERIC_WRITE: DWORD : STANDARD_RIGHTS_WRITE |
	FILE_WRITE_DATA |
	FILE_WRITE_ATTRIBUTES |
	FILE_WRITE_EA |
	FILE_APPEND_DATA |
	SYNCHRONIZE

FILE_FLAG_OPEN_REPARSE_POINT: DWORD : 0x00200000
FILE_FLAG_BACKUP_SEMANTICS: DWORD : 0x02000000
SECURITY_SQOS_PRESENT: DWORD : 0x00100000

FIONBIO: c_ulong : 0x8004667e


GET_FILEEX_INFO_LEVELS :: distinct i32
GetFileExInfoStandard: GET_FILEEX_INFO_LEVELS : 0
GetFileExMaxInfoLevel: GET_FILEEX_INFO_LEVELS : 1


WNDPROC :: #type proc "stdcall" (HWND, UINT, WPARAM, LPARAM) -> LRESULT

WNDCLASSA :: struct {
	style: UINT,
	lpfnWndProc: WNDPROC,
	cbClsExtra: c_int,
	cbWndExtra: c_int,
	hInstance: HINSTANCE,
	hIcon: HICON,
	hCursor: HCURSOR,
	hbrBackground: HBRUSH,
	lpszMenuName: LPCSTR,
	lpszClassName: LPCSTR,
}

WNDCLASSW :: struct {
	style: UINT,
	lpfnWndProc: WNDPROC,
	cbClsExtra: c_int,
	cbWndExtra: c_int,
	hInstance: HINSTANCE,
	hIcon: HICON,
	hCursor: HCURSOR,
	hbrBackground: HBRUSH,
	lpszMenuName: LPCWSTR,
	lpszClassName: LPCWSTR,
}

WNDCLASSEXA :: struct {
	cbSize: UINT,
	style: UINT,
	lpfnWndProc: WNDPROC,
	cbClsExtra: c_int,
	cbWndExtra: c_int,
	hInstance: HINSTANCE,
	hIcon: HICON,
	hCursor: HCURSOR,
	hbrBackground: HBRUSH,
	lpszMenuName: LPCSTR,
	lpszClassName: LPCSTR,
	hIconSm: HICON,
}

WNDCLASSEXW :: struct {
	cbSize: UINT,
	style: UINT,
	lpfnWndProc: WNDPROC,
	cbClsExtra: c_int,
	cbWndExtra: c_int,
	hInstance: HINSTANCE,
	hIcon: HICON,
	hCursor: HCURSOR,
	hbrBackground: HBRUSH,
	lpszMenuName: LPCWSTR,
	lpszClassName: LPCWSTR,
	hIconSm: HICON,
}

MSG :: struct {
	hwnd: HWND,
	message: UINT,
	wParam: WPARAM,
	lParam: LPARAM,
	time: DWORD,
	pt: POINT,
}

PAINTSTRUCT :: struct {
	hdc: HDC,
	fErase: BOOL,
	rcPaint: RECT,
	fRestore: BOOL,
	fIncUpdate: BOOL,
	rgbReserved: [32]BYTE,
}


WIN32_FIND_DATAW :: struct {
	dwFileAttributes: DWORD,
	ftCreationTime: FILETIME,
	ftLastAccessTime: FILETIME,
	ftLastWriteTime: FILETIME,
	nFileSizeHigh: DWORD,
	nFileSizeLow: DWORD,
	dwReserved0: DWORD,
	dwReserved1: DWORD,
	cFileName: [260]wchar_t, // #define MAX_PATH 260
	cAlternateFileName: [14]wchar_t,
}

WSA_FLAG_OVERLAPPED: DWORD : 0x01
WSA_FLAG_NO_HANDLE_INHERIT: DWORD : 0x80

WSADESCRIPTION_LEN :: 256
WSASYS_STATUS_LEN :: 128
WSAPROTOCOL_LEN: DWORD : 255
INVALID_SOCKET :: ~SOCKET(0)

WSAEACCES: c_int : 10013
WSAEINVAL: c_int : 10022
WSAEWOULDBLOCK: c_int : 10035
WSAEPROTOTYPE: c_int : 10041
WSAEADDRINUSE: c_int : 10048
WSAEADDRNOTAVAIL: c_int : 10049
WSAECONNABORTED: c_int : 10053
WSAECONNRESET: c_int : 10054
WSAENOTCONN: c_int : 10057
WSAESHUTDOWN: c_int : 10058
WSAETIMEDOUT: c_int : 10060
WSAECONNREFUSED: c_int : 10061

MAX_PROTOCOL_CHAIN: DWORD : 7

MAXIMUM_REPARSE_DATA_BUFFER_SIZE :: 16 * 1024
FSCTL_GET_REPARSE_POINT: DWORD : 0x900a8
IO_REPARSE_TAG_SYMLINK: DWORD : 0xa000000c
IO_REPARSE_TAG_MOUNT_POINT: DWORD : 0xa0000003
SYMLINK_FLAG_RELATIVE: DWORD : 0x00000001
FSCTL_SET_REPARSE_POINT: DWORD : 0x900a4

SYMBOLIC_LINK_FLAG_DIRECTORY: DWORD : 0x1
SYMBOLIC_LINK_FLAG_ALLOW_UNPRIVILEGED_CREATE: DWORD : 0x2

STD_INPUT_HANDLE:  DWORD : ~DWORD(0) -10 + 1
STD_OUTPUT_HANDLE: DWORD : ~DWORD(0) -11 + 1
STD_ERROR_HANDLE:  DWORD : ~DWORD(0) -12 + 1

PROGRESS_CONTINUE: DWORD : 0

ERROR_FILE_NOT_FOUND: DWORD : 2
ERROR_PATH_NOT_FOUND: DWORD : 3
ERROR_ACCESS_DENIED: DWORD : 5
ERROR_NOT_ENOUGH_MEMORY: DWORD : 8
ERROR_INVALID_HANDLE: DWORD : 6
ERROR_NO_MORE_FILES: DWORD : 18
ERROR_SHARING_VIOLATION: DWORD : 32
ERROR_LOCK_VIOLATION: DWORD : 33
ERROR_HANDLE_EOF: DWORD : 38
ERROR_NOT_SUPPORTED: DWORD : 50
ERROR_FILE_EXISTS: DWORD : 80
ERROR_INVALID_PARAMETER: DWORD : 87
ERROR_BROKEN_PIPE: DWORD : 109
ERROR_CALL_NOT_IMPLEMENTED: DWORD : 120
ERROR_INSUFFICIENT_BUFFER: DWORD : 122
ERROR_INVALID_NAME: DWORD : 123
ERROR_LOCK_FAILED: DWORD : 167
ERROR_ALREADY_EXISTS: DWORD : 183
ERROR_NO_DATA: DWORD : 232
ERROR_ENVVAR_NOT_FOUND: DWORD : 203
ERROR_OPERATION_ABORTED: DWORD : 995
ERROR_IO_PENDING: DWORD : 997
ERROR_TIMEOUT: DWORD : 0x5B4
ERROR_NO_UNICODE_TRANSLATION: DWORD : 1113

E_NOTIMPL :: HRESULT(-0x7fff_bfff) // 0x8000_4001

INVALID_HANDLE :: HANDLE(~uintptr(0))
INVALID_HANDLE_VALUE :: INVALID_HANDLE

FACILITY_NT_BIT: DWORD : 0x1000_0000

FORMAT_MESSAGE_FROM_SYSTEM: DWORD : 0x00001000
FORMAT_MESSAGE_FROM_HMODULE: DWORD : 0x00000800
FORMAT_MESSAGE_IGNORE_INSERTS: DWORD : 0x00000200

TLS_OUT_OF_INDEXES: DWORD : 0xFFFFFFFF

DLL_THREAD_DETACH: DWORD : 3
DLL_PROCESS_DETACH: DWORD : 0
CREATE_SUSPENDED :: DWORD(0x00000004)

INFINITE :: ~DWORD(0)

DUPLICATE_SAME_ACCESS: DWORD : 0x00000002

CONDITION_VARIABLE_INIT :: CONDITION_VARIABLE{}
SRWLOCK_INIT :: SRWLOCK{}

DETACHED_PROCESS: DWORD : 0x00000008
CREATE_NEW_PROCESS_GROUP: DWORD : 0x00000200
CREATE_UNICODE_ENVIRONMENT: DWORD : 0x00000400
STARTF_USESTDHANDLES: DWORD : 0x00000100

AF_INET: c_int : 2
AF_INET6: c_int : 23
SD_BOTH: c_int : 2
SD_RECEIVE: c_int : 0
SD_SEND: c_int : 1
SOCK_DGRAM: c_int : 2
SOCK_STREAM: c_int : 1
SOL_SOCKET: c_int : 0xffff
SO_RCVTIMEO: c_int : 0x1006
SO_SNDTIMEO: c_int : 0x1005
SO_REUSEADDR: c_int : 0x0004
IPPROTO_IP: c_int : 0
IPPROTO_TCP: c_int : 6
IPPROTO_IPV6: c_int : 41
TCP_NODELAY: c_int : 0x0001
IP_TTL: c_int : 4
IPV6_V6ONLY: c_int : 27
SO_ERROR: c_int : 0x1007
SO_BROADCAST: c_int : 0x0020
IP_MULTICAST_LOOP: c_int : 11
IPV6_MULTICAST_LOOP: c_int : 11
IP_MULTICAST_TTL: c_int : 10
IP_ADD_MEMBERSHIP: c_int : 12
IP_DROP_MEMBERSHIP: c_int : 13
IPV6_ADD_MEMBERSHIP: c_int : 12
IPV6_DROP_MEMBERSHIP: c_int : 13
MSG_PEEK: c_int : 0x2

ip_mreq :: struct {
	imr_multiaddr: in_addr,
	imr_interface: in_addr,
}

ipv6_mreq :: struct {
	ipv6mr_multiaddr: in6_addr,
	ipv6mr_interface: c_uint,
}

VOLUME_NAME_DOS: DWORD : 0x0
MOVEFILE_REPLACE_EXISTING: DWORD : 1

FILE_BEGIN: DWORD : 0
FILE_CURRENT: DWORD : 1
FILE_END: DWORD : 2

WAIT_OBJECT_0: DWORD : 0x00000000
WAIT_TIMEOUT: DWORD : 258
WAIT_FAILED: DWORD : 0xFFFFFFFF

PIPE_ACCESS_INBOUND: DWORD : 0x00000001
PIPE_ACCESS_OUTBOUND: DWORD : 0x00000002
FILE_FLAG_FIRST_PIPE_INSTANCE: DWORD : 0x00080000
FILE_FLAG_OVERLAPPED: DWORD : 0x40000000
PIPE_WAIT: DWORD : 0x00000000
PIPE_TYPE_BYTE: DWORD : 0x00000000
PIPE_REJECT_REMOTE_CLIENTS: DWORD : 0x00000008
PIPE_READMODE_BYTE: DWORD : 0x00000000

FD_SETSIZE :: 64

STACK_SIZE_PARAM_IS_A_RESERVATION: DWORD : 0x00010000

INVALID_SET_FILE_POINTER :: ~DWORD(0)

HEAP_ZERO_MEMORY: DWORD : 0x00000008

HANDLE_FLAG_INHERIT: DWORD : 0x00000001
HANDLE_FLAG_PROTECT_FROM_CLOSE :: 0x00000002

TOKEN_READ: DWORD : 0x20008

CP_ACP        :: 0     // default to ANSI code page
CP_OEMCP      :: 1     // default to OEM  code page
CP_MACCP      :: 2     // default to MAC  code page
CP_THREAD_ACP :: 3     // current thread's ANSI code page
CP_SYMBOL     :: 42    // SYMBOL translations
CP_UTF7       :: 65000 // UTF-7 translation
CP_UTF8       :: 65001 // UTF-8 translation

MB_ERR_INVALID_CHARS :: 8
WC_ERR_INVALID_CHARS :: 128


MAX_PATH :: 0x00000104
MAX_PATH_WIDE :: 0x8000

INVALID_FILE_ATTRIBUTES  :: -1

FILE_TYPE_DISK :: 0x0001
FILE_TYPE_CHAR :: 0x0002
FILE_TYPE_PIPE :: 0x0003

RECT  :: struct {left, top, right, bottom: LONG}
POINT :: struct {x, y: LONG}


when size_of(uintptr) == 4 {
	WSADATA :: struct {
		wVersion: WORD,
		wHighVersion: WORD,
		szDescription: [WSADESCRIPTION_LEN + 1]u8,
		szSystemStatus: [WSASYS_STATUS_LEN + 1]u8,
		iMaxSockets: u16,
		iMaxUdpDg: u16,
		lpVendorInfo: ^u8,
	}
} else when size_of(uintptr) == 8 {
	WSADATA :: struct {
		wVersion: WORD,
		wHighVersion: WORD,
		iMaxSockets: u16,
		iMaxUdpDg: u16,
		lpVendorInfo: ^u8,
		szDescription: [WSADESCRIPTION_LEN + 1]u8,
		szSystemStatus: [WSASYS_STATUS_LEN + 1]u8,
	}
} else {
	#panic("unknown word size")
}

WSABUF :: struct {
	len: ULONG,
	buf: ^CHAR,
}

WSAPROTOCOL_INFO :: struct {
	dwServiceFlags1: DWORD,
	dwServiceFlags2: DWORD,
	dwServiceFlags3: DWORD,
	dwServiceFlags4: DWORD,
	dwProviderFlags: DWORD,
	ProviderId: GUID,
	dwCatalogEntryId: DWORD,
	ProtocolChain: WSAPROTOCOLCHAIN,
	iVersion: c_int,
	iAddressFamily: c_int,
	iMaxSockAddr: c_int,
	iMinSockAddr: c_int,
	iSocketType: c_int,
	iProtocol: c_int,
	iProtocolMaxOffset: c_int,
	iNetworkByteOrder: c_int,
	iSecurityScheme: c_int,
	dwMessageSize: DWORD,
	dwProviderReserved: DWORD,
	szProtocol: [WSAPROTOCOL_LEN + 1]u16,
}

WIN32_FILE_ATTRIBUTE_DATA :: struct {
	dwFileAttributes: DWORD,
	ftCreationTime: FILETIME,
	ftLastAccessTime: FILETIME,
	ftLastWriteTime: FILETIME,
	nFileSizeHigh: DWORD,
	nFileSizeLow: DWORD,
}

FILE_INFO_BY_HANDLE_CLASS :: enum c_int {
	FileBasicInfo = 0,
	FileStandardInfo = 1,
	FileNameInfo = 2,
	FileRenameInfo = 3,
	FileDispositionInfo = 4,
	FileAllocationInfo = 5,
	FileEndOfFileInfo = 6,
	FileStreamInfo = 7,
	FileCompressionInfo = 8,
	FileAttributeTagInfo = 9,
	FileIdBothDirectoryInfo = 10,        // 0xA
	FileIdBothDirectoryRestartInfo = 11, // 0xB
	FileIoPriorityHintInfo = 12,         // 0xC
	FileRemoteProtocolInfo = 13,         // 0xD
	FileFullDirectoryInfo = 14,          // 0xE
	FileFullDirectoryRestartInfo = 15,   // 0xF
	FileStorageInfo = 16,                // 0x10
	FileAlignmentInfo = 17,              // 0x11
	FileIdInfo = 18,                     // 0x12
	FileIdExtdDirectoryInfo = 19,        // 0x13
	FileIdExtdDirectoryRestartInfo = 20, // 0x14
	MaximumFileInfoByHandlesClass,
}

FILE_BASIC_INFO :: struct {
	CreationTime: LARGE_INTEGER,
	LastAccessTime: LARGE_INTEGER,
	LastWriteTime: LARGE_INTEGER,
	ChangeTime: LARGE_INTEGER,
	FileAttributes: DWORD,
}

FILE_END_OF_FILE_INFO :: struct {
	EndOfFile: LARGE_INTEGER,
}

REPARSE_DATA_BUFFER :: struct {
	ReparseTag: c_uint,
	ReparseDataLength: c_ushort,
	Reserved: c_ushort,
	rest: [0]byte,
}

SYMBOLIC_LINK_REPARSE_BUFFER :: struct {
	SubstituteNameOffset: c_ushort,
	SubstituteNameLength: c_ushort,
	PrintNameOffset: c_ushort,
	PrintNameLength: c_ushort,
	Flags: c_ulong,
	PathBuffer: WCHAR,
}

MOUNT_POINT_REPARSE_BUFFER :: struct {
	SubstituteNameOffset: c_ushort,
	SubstituteNameLength: c_ushort,
	PrintNameOffset: c_ushort,
	PrintNameLength: c_ushort,
	PathBuffer: WCHAR,
}

LPPROGRESS_ROUTINE :: #type proc "stdcall" (
	TotalFileSize: LARGE_INTEGER,
	TotalBytesTransferred: LARGE_INTEGER,
	StreamSize: LARGE_INTEGER,
	StreamBytesTransferred: LARGE_INTEGER,
	dwStreamNumber: DWORD,
	dwCallbackReason: DWORD,
	hSourceFile: HANDLE,
	hDestinationFile: HANDLE,
	lpData: LPVOID,
) -> DWORD

CONDITION_VARIABLE :: struct {
	ptr: LPVOID,
}
SRWLOCK :: struct {
	ptr: LPVOID,
}
CRITICAL_SECTION :: struct {
	CriticalSectionDebug: LPVOID,
	LockCount: LONG,
	RecursionCount: LONG,
	OwningThread: HANDLE,
	LockSemaphore: HANDLE,
	SpinCount: ULONG_PTR,
}

REPARSE_MOUNTPOINT_DATA_BUFFER :: struct {
	ReparseTag: DWORD,
	ReparseDataLength: DWORD,
	Reserved: WORD,
	ReparseTargetLength: WORD,
	ReparseTargetMaximumLength: WORD,
	Reserved1: WORD,
	ReparseTarget: WCHAR,
}

GUID :: struct {
	Data1: DWORD,
	Data2: WORD,
	Data3: WORD,
	Data4: [8]BYTE,
}

LUID :: struct {
	LowPart:  DWORD,
	HighPart: LONG,
}

PLUID :: ^LUID

PGUID   :: ^GUID
PCGUID  :: ^GUID
LPGUID  :: ^GUID
LPCGUID :: ^GUID


WSAPROTOCOLCHAIN :: struct {
	ChainLen: c_int,
	ChainEntries: [MAX_PROTOCOL_CHAIN]DWORD,
}

SECURITY_ATTRIBUTES :: struct {
	nLength: DWORD,
	lpSecurityDescriptor: LPVOID,
	bInheritHandle: BOOL,
}

PROCESS_INFORMATION :: struct {
	hProcess: HANDLE,
	hThread: HANDLE,
	dwProcessId: DWORD,
	dwThreadId: DWORD,
}

// FYI: This is STARTUPINFOW, not STARTUPINFOA
STARTUPINFO :: struct {
	cb: DWORD,
	lpReserved: LPWSTR,
	lpDesktop: LPWSTR,
	lpTitle: LPWSTR,
	dwX: DWORD,
	dwY: DWORD,
	dwXSize: DWORD,
	dwYSize: DWORD,
	dwXCountChars: DWORD,
	dwYCountChars: DWORD,
	dwFillAttribute: DWORD,
	dwFlags: DWORD,
	wShowWindow: WORD,
	cbReserved2: WORD,
	lpReserved2: LPBYTE,
	hStdInput: HANDLE,
	hStdOutput: HANDLE,
	hStdError: HANDLE,
}

SOCKADDR :: struct {
	sa_family: ADDRESS_FAMILY,
	sa_data: [14]CHAR,
}

FILETIME :: struct {
	dwLowDateTime: DWORD,
	dwHighDateTime: DWORD,
}

FILETIME_as_unix_nanoseconds :: proc "contextless" (ft: FILETIME) -> i64 {
	t := i64(u64(ft.dwLowDateTime) | u64(ft.dwHighDateTime) << 32)
	return (t - 0x019db1ded53e8000) * 100
}

OVERLAPPED :: struct {
	Internal: ^c_ulong,
	InternalHigh: ^c_ulong,
	Offset: DWORD,
	OffsetHigh: DWORD,
	hEvent: HANDLE,
}

ADDRESS_MODE :: enum c_int {
	AddrMode1616,
	AddrMode1632,
	AddrModeReal,
	AddrModeFlat,
}

SOCKADDR_STORAGE_LH :: struct {
	ss_family: ADDRESS_FAMILY,
	__ss_pad1: [6]CHAR,
	__ss_align: i64,
	__ss_pad2: [112]CHAR,
}

ADDRINFOA :: struct {
	ai_flags: c_int,
	ai_family: c_int,
	ai_socktype: c_int,
	ai_protocol: c_int,
	ai_addrlen: size_t,
	ai_canonname: ^c_char,
	ai_addr: ^SOCKADDR,
	ai_next: ^ADDRINFOA,
}

sockaddr_in :: struct {
	sin_family: ADDRESS_FAMILY,
	sin_port: USHORT,
	sin_addr: in_addr,
	sin_zero: [8]CHAR,
}

sockaddr_in6 :: struct {
	sin6_family: ADDRESS_FAMILY,
	sin6_port: USHORT,
	sin6_flowinfo: c_ulong,
	sin6_addr: in6_addr,
	sin6_scope_id: c_ulong,
}

in_addr :: struct {
	s_addr: u32,
}

in6_addr :: struct {
	s6_addr: [16]u8,
}

EXCEPTION_DISPOSITION :: enum c_int {
	ExceptionContinueExecution,
	ExceptionContinueSearch,
	ExceptionNestedException,
	ExceptionCollidedUnwind,
}

fd_set :: struct {
	fd_count: c_uint,
	fd_array: [FD_SETSIZE]SOCKET,
}

timeval :: struct {
	tv_sec: c_long,
	tv_usec: c_long,
}


EXCEPTION_CONTINUE_SEARCH: LONG : 0
EXCEPTION_CONTINUE_EXECUTION: LONG : -1
EXCEPTION_EXECUTE_HANDLER: LONG : 1

EXCEPTION_MAXIMUM_PARAMETERS :: 15

EXCEPTION_DATATYPE_MISALIGNMENT     :: 0x80000002
EXCEPTION_BREAKPOINT                :: 0x80000003
EXCEPTION_ACCESS_VIOLATION          :: 0xC0000005
EXCEPTION_ILLEGAL_INSTRUCTION       :: 0xC000001D
EXCEPTION_ARRAY_BOUNDS_EXCEEDED     :: 0xC000008C
EXCEPTION_INT_DIVIDE_BY_ZERO        :: 0xC0000094
EXCEPTION_INT_OVERFLOW              :: 0xC0000095
EXCEPTION_STACK_OVERFLOW            :: 0xC00000FD
STATUS_PRIVILEGED_INSTRUCTION       :: 0xC0000096


EXCEPTION_RECORD :: struct {
	ExceptionCode: DWORD,
	ExceptionFlags: DWORD,
	ExceptionRecord: ^EXCEPTION_RECORD,
	ExceptionAddress: LPVOID,
	NumberParameters: DWORD,
	ExceptionInformation: [EXCEPTION_MAXIMUM_PARAMETERS]LPVOID,
}

CONTEXT :: struct{} // TODO(bill)

EXCEPTION_POINTERS :: struct {
	ExceptionRecord: ^EXCEPTION_RECORD,
	ContextRecord: ^CONTEXT,
}

PVECTORED_EXCEPTION_HANDLER :: #type proc "stdcall" (ExceptionInfo: ^EXCEPTION_POINTERS) -> LONG

CONSOLE_READCONSOLE_CONTROL :: struct {
	nLength: ULONG,
	nInitialChars: ULONG,
	dwCtrlWakeupMask: ULONG,
	dwControlKeyState: ULONG,
}

PCONSOLE_READCONSOLE_CONTROL :: ^CONSOLE_READCONSOLE_CONTROL

BY_HANDLE_FILE_INFORMATION :: struct {
	dwFileAttributes: DWORD,
	ftCreationTime: FILETIME,
	ftLastAccessTime: FILETIME,
	ftLastWriteTime: FILETIME,
	dwVolumeSerialNumber: DWORD,
	nFileSizeHigh: DWORD,
	nFileSizeLow: DWORD,
	nNumberOfLinks: DWORD,
	nFileIndexHigh: DWORD,
	nFileIndexLow: DWORD,
}

LPBY_HANDLE_FILE_INFORMATION :: ^BY_HANDLE_FILE_INFORMATION

FILE_STANDARD_INFO :: struct {
	AllocationSize: LARGE_INTEGER,
	EndOfFile: LARGE_INTEGER,
	NumberOfLinks: DWORD,
	DeletePending: BOOLEAN,
	Directory: BOOLEAN,
}

FILE_ATTRIBUTE_TAG_INFO :: struct {
	FileAttributes: DWORD,
	ReparseTag: DWORD,
}



// https://docs.microsoft.com/en-gb/windows/win32/api/sysinfoapi/ns-sysinfoapi-system_info
SYSTEM_INFO :: struct {
	using _: struct #raw_union {
		dwOemID: DWORD,
		using _: struct #raw_union {
			wProcessorArchitecture: WORD,
			wReserved: WORD, // reserved
		},
	},
	dwPageSize: DWORD,
	lpMinimumApplicationAddress: LPVOID,
	lpMaximumApplicationAddress: LPVOID,
	dwActiveProcessorMask: DWORD_PTR,
	dwNumberOfProcessors: DWORD,
	dwProcessorType: DWORD,
	dwAllocationGranularity: DWORD,
	wProcessorLevel: WORD,
	wProcessorRevision: WORD,
}

// https://docs.microsoft.com/en-us/windows-hardware/drivers/ddi/wdm/ns-wdm-_osversioninfoexw
OSVERSIONINFOEXW :: struct {
	dwOSVersionInfoSize: ULONG,
	dwMajorVersion:      ULONG,
	dwMinorVersion:      ULONG,
	dwBuildNumber:       ULONG,
	dwPlatformId:        ULONG,
	szCSDVersion:        [128]WCHAR,
	wServicePackMajor:   USHORT,
	wServicePackMinor:   USHORT,
	wSuiteMask:          USHORT,
	wProductType:        UCHAR,
	wReserved:           UCHAR,
}

// https://docs.microsoft.com/en-us/windows/win32/api/winnt/ns-winnt-quota_limits
// Used in LogonUserExW
PQUOTA_LIMITS :: struct {
	PagedPoolLimit: SIZE_T,
	NonPagedPoolLimit: SIZE_T,
	MinimumWorkingSetSize: SIZE_T,
	MaximumWorkingSetSize: SIZE_T,
	PagefileLimit: SIZE_T,
	TimeLimit: LARGE_INTEGER,
}

Logon32_Type :: enum DWORD {
	INTERACTIVE       = 2,
	NETWORK           = 3,
	BATCH             = 4,
	SERVICE           = 5,
	UNLOCK            = 7,
	NETWORK_CLEARTEXT = 8,
	NEW_CREDENTIALS   = 9,
}

Logon32_Provider :: enum DWORD {
	DEFAULT = 0,
	WINNT35 = 1,
	WINNT40 = 2,
	WINNT50 = 3,
	VIRTUAL = 4,
}

// https://docs.microsoft.com/en-us/windows/win32/api/profinfo/ns-profinfo-profileinfow
// Used in LoadUserProfileW

PROFILEINFOW :: struct {
	dwSize: DWORD,
	dwFlags: DWORD,
	lpUserName: LPWSTR,
	lpProfilePath: LPWSTR,
	lpDefaultPath: LPWSTR,
	lpServerName: LPWSTR,
	lpPolicyPath: LPWSTR,
	hProfile: HANDLE,
}

// Used in LookupAccountNameW
SID_NAME_USE :: distinct DWORD

SID_TYPE :: enum SID_NAME_USE {
	User = 1,
	Group,
	Domain,
	Alias,
	WellKnownGroup,
	DeletedAccount,
	Invalid,
	Unknown,
	Computer,
	Label,
	LogonSession,
}

SECURITY_MAX_SID_SIZE :: 68

// https://docs.microsoft.com/en-us/windows/win32/api/winnt/ns-winnt-sid
SID :: struct #packed {
	Revision: byte,
	SubAuthorityCount: byte,
	IdentifierAuthority: SID_IDENTIFIER_AUTHORITY,
	SubAuthority: [15]DWORD, // Array of DWORDs
}
#assert(size_of(SID) == SECURITY_MAX_SID_SIZE)

SID_IDENTIFIER_AUTHORITY :: struct #packed {
	Value: [6]u8,
}

// For NetAPI32
// https://github.com/tpn/winsdk-10/blob/master/Include/10.0.14393.0/shared/lmerr.h
// https://github.com/tpn/winsdk-10/blob/master/Include/10.0.14393.0/shared/LMaccess.h

UNLEN      :: 256        // Maximum user name length
LM20_UNLEN ::  20        // LM 2.0 Maximum user name length

GNLEN      :: UNLEN      // Group name
LM20_GNLEN :: LM20_UNLEN // LM 2.0 Group name

PWLEN      :: 256        // Maximum password length
LM20_PWLEN ::  14        // LM 2.0 Maximum password length

USER_PRIV :: enum DWORD {
	Guest = 0,
	User  = 1,
	Admin = 2,
	Mask  = 0x3,
}

USER_INFO_FLAG :: enum DWORD {
	Script                          = 0,  // 1 <<  0: 0x0001,
	AccountDisable                  = 1,  // 1 <<  1: 0x0002,
	HomeDir_Required                = 3,  // 1 <<  3: 0x0008,
	Lockout                         = 4,  // 1 <<  4: 0x0010,
	Passwd_NotReqd                  = 5,  // 1 <<  5: 0x0020,
	Passwd_Cant_Change              = 6,  // 1 <<  6: 0x0040,
	Encrypted_Text_Password_Allowed = 7,  // 1 <<  7: 0x0080,

	Temp_Duplicate_Account          = 8,  // 1 <<  8: 0x0100,
	Normal_Account                  = 9,  // 1 <<  9: 0x0200,
	InterDomain_Trust_Account       = 11, // 1 << 11: 0x0800,
	Workstation_Trust_Account       = 12, // 1 << 12: 0x1000,
	Server_Trust_Account            = 13, // 1 << 13: 0x2000,
}
USER_INFO_FLAGS :: distinct bit_set[USER_INFO_FLAG]

USER_INFO_1 :: struct #packed {
	name: LPWSTR,
	password: LPWSTR,     // Max password length is defined in LM20_PWLEN.
	password_age: DWORD,
	priv: USER_PRIV,
	home_dir: LPWSTR,
	comment: LPWSTR,
	flags: USER_INFO_FLAGS,
	script_path: LPWSTR,
}
// #assert(size_of(USER_INFO_1) == 50)

LOCALGROUP_MEMBERS_INFO_0 :: struct #packed {
	sid: ^SID,
}

NET_API_STATUS :: enum DWORD {
	Success = 0,
	ERROR_ACCESS_DENIED = 5,
	MemberInAlias = 1378,
	NetNotStarted = 2102,
	UnknownServer = 2103,
	ShareMem = 2104,
	NoNetworkResource = 2105,
	RemoteOnly = 2106,
	DevNotRedirected = 2107,
	ServerNotStarted = 2114,
	ItemNotFound = 2115,
	UnknownDevDir = 2116,
	RedirectedPath = 2117,
	DuplicateShare = 2118,
	NoRoom = 2119,
	TooManyItems = 2121,
	InvalidMaxUsers = 2122,
	BufTooSmall = 2123,
	RemoteErr = 2127,
	LanmanIniError = 2131,
	NetworkError = 2136,
	WkstaInconsistentState = 2137,
	WkstaNotStarted = 2138,
	BrowserNotStarted = 2139,
	InternalError = 2140,
	BadTransactConfig = 2141,
	InvalidAPI = 2142,
	BadEventName = 2143,
	DupNameReboot = 2144,
	CfgCompNotFound = 2146,
	CfgParamNotFound = 2147,
	LineTooLong = 2149,
	QNotFound = 2150,
	JobNotFound = 2151,
	DestNotFound = 2152,
	DestExists = 2153,
	QExists = 2154,
	QNoRoom = 2155,
	JobNoRoom = 2156,
	DestNoRoom = 2157,
	DestIdle = 2158,
	DestInvalidOp = 2159,
	ProcNoRespond = 2160,
	SpoolerNotLoaded = 2161,
	DestInvalidState = 2162,
	QInvalidState = 2163,
	JobInvalidState = 2164,
	SpoolNoMemory = 2165,
	DriverNotFound = 2166,
	DataTypeInvalid = 2167,
	ProcNotFound = 2168,
	ServiceTableLocked = 2180,
	ServiceTableFull = 2181,
	ServiceInstalled = 2182,
	ServiceEntryLocked = 2183,
	ServiceNotInstalled = 2184,
	BadServiceName = 2185,
	ServiceCtlTimeout = 2186,
	ServiceCtlBusy = 2187,
	BadServiceProgName = 2188,
	ServiceNotCtrl = 2189,
	ServiceKillProc = 2190,
	ServiceCtlNotValid = 2191,
	NotInDispatchTbl = 2192,
	BadControlRecv = 2193,
	ServiceNotStarting = 2194,
	AlreadyLoggedOn = 2200,
	NotLoggedOn = 2201,
	BadUsername = 2202,
	BadPassword = 2203,
	UnableToAddName_W = 2204,
	UnableToAddName_F = 2205,
	UnableToDelName_W = 2206,
	UnableToDelName_F = 2207,
	LogonsPaused = 2209,
	LogonServerConflict = 2210,
	LogonNoUserPath = 2211,
	LogonScriptError = 2212,
	StandaloneLogon = 2214,
	LogonServerNotFound = 2215,
	LogonDomainExists = 2216,
	NonValidatedLogon = 2217,
	ACFNotFound = 2219,
	GroupNotFound = 2220,
	UserNotFound = 2221,
	ResourceNotFound = 2222,
	GroupExists = 2223,
	UserExists = 2224,
	ResourceExists = 2225,
	NotPrimary = 2226,
	ACFNotLoaded = 2227,
	ACFNoRoom = 2228,
	ACFFileIOFail = 2229,
	ACFTooManyLists = 2230,
	UserLogon = 2231,
	ACFNoParent = 2232,
	CanNotGrowSegment = 2233,
	SpeGroupOp = 2234,
	NotInCache = 2235,
	UserInGroup = 2236,
	UserNotInGroup = 2237,
	AccountUndefined = 2238,
	AccountExpired = 2239,
	InvalidWorkstation = 2240,
	InvalidLogonHours = 2241,
	PasswordExpired = 2242,
	PasswordCantChange = 2243,
	PasswordHistConflict = 2244,
	PasswordTooShort = 2245,
	PasswordTooRecent = 2246,
	InvalidDatabase = 2247,
	DatabaseUpToDate = 2248,
	SyncRequired = 2249,
	UseNotFound = 2250,
	BadAsgType = 2251,
	DeviceIsShared = 2252,
	SameAsComputerName = 2253,
	NoComputerName = 2270,
	MsgAlreadyStarted = 2271,
	MsgInitFailed = 2272,
	NameNotFound = 2273,
	AlreadyForwarded = 2274,
	AddForwarded = 2275,
	AlreadyExists = 2276,
	TooManyNames = 2277,
	DelComputerName = 2278,
	LocalForward = 2279,
	GrpMsgProcessor = 2280,
	PausedRemote = 2281,
	BadReceive = 2282,
	NameInUse = 2283,
	MsgNotStarted = 2284,
	NotLocalName = 2285,
	NoForwardName = 2286,
	RemoteFull = 2287,
	NameNotForwarded = 2288,
	TruncatedBroadcast = 2289,
	InvalidDevice = 2294,
	WriteFault = 2295,
	DuplicateName = 2297,
	DeleteLater = 2298,
	IncompleteDel = 2299,
	MultipleNets = 2300,
	NetNameNotFound = 2310,
	DeviceNotShared = 2311,
	ClientNameNotFound = 2312,
	FileIdNotFound = 2314,
	ExecFailure = 2315,
	TmpFile = 2316,
	TooMuchData = 2317,
	DeviceShareConflict = 2318,
	BrowserTableIncomplete = 2319,
	NotLocalDomain = 2320,
	IsDfsShare = 2321,
	DevInvalidOpCode = 2331,
	DevNotFound = 2332,
	DevNotOpen = 2333,
	BadQueueDevString = 2334,
	BadQueuePriority = 2335,
	NoCommDevs = 2337,
	QueueNotFound = 2338,
	BadDevString = 2340,
	BadDev = 2341,
	InUseBySpooler = 2342,
	CommDevInUse = 2343,
	InvalidComputer = 2351,
	MaxLenExceeded = 2354,
	BadComponent = 2356,
	CantType = 2357,
	TooManyEntries = 2362,
	ProfileFileTooBig = 2370,
	ProfileOffset = 2371,
	ProfileCleanup = 2372,
	ProfileUnknownCmd = 2373,
	ProfileLoadErr = 2374,
	ProfileSaveErr = 2375,
	LogOverflow = 2377,
	LogFileChanged = 2378,
	LogFileCorrupt = 2379,
	SourceIsDir = 2380,
	BadSource = 2381,
	BadDest = 2382,
	DifferentServers = 2383,
	RunSrvPaused = 2385,
	ErrCommRunSrv = 2389,
	ErrorExecingGhost = 2391,
	ShareNotFound = 2392,
	InvalidLana = 2400,
	OpenFiles = 2401,
	ActiveConns = 2402,
	BadPasswordCore = 2403,
	DevInUse = 2404,
	LocalDrive = 2405,
	AlertExists = 2430,
	TooManyAlerts = 2431,
	NoSuchAlert = 2432,
	BadRecipient = 2433,
	AcctLimitExceeded = 2434,
	InvalidLogSeek = 2440,
	BadUasConfig = 2450,
	InvalidUASOp = 2451,
	LastAdmin = 2452,
	DCNotFound = 2453,
	LogonTrackingError = 2454,
	NetlogonNotStarted = 2455,
	CanNotGrowUASFile = 2456,
	TimeDiffAtDC = 2457,
	PasswordMismatch = 2458,
	NoSuchServer = 2460,
	NoSuchSession = 2461,
	NoSuchConnection = 2462,
	TooManyServers = 2463,
	TooManySessions = 2464,
	TooManyConnections = 2465,
	TooManyFiles = 2466,
	NoAlternateServers = 2467,
	TryDownLevel = 2470,
	UPSDriverNotStarted = 2480,
	UPSInvalidConfig = 2481,
	UPSInvalidCommPort = 2482,
	UPSSignalAsserted = 2483,
	UPSShutdownFailed = 2484,
	BadDosRetCode = 2500,
	ProgNeedsExtraMem = 2501,
	BadDosFunction = 2502,
	RemoteBootFailed = 2503,
	BadFileCheckSum = 2504,
	NoRplBootSystem = 2505,
	RplLoadrNetBiosErr = 2506,
	RplLoadrDiskErr = 2507,
	ImageParamErr = 2508,
	TooManyImageParams = 2509,
	NonDosFloppyUsed = 2510,
	RplBootRestart = 2511,
	RplSrvrCallFailed = 2512,
	CantConnectRplSrvr = 2513,
	CantOpenImageFile = 2514,
	CallingRplSrvr = 2515,
	StartingRplBoot = 2516,
	RplBootServiceTerm = 2517,
	RplBootStartFailed = 2518,
	RPL_CONNECTED = 2519,
	BrowserConfiguredToNotRun = 2550,
	RplNoAdaptersStarted = 2610,
	RplBadRegistry = 2611,
	RplBadDatabase = 2612,
	RplRplfilesShare = 2613,
	RplNotRplServer = 2614,
	RplCannotEnum = 2615,
	RplWkstaInfoCorrupted = 2616,
	RplWkstaNotFound = 2617,
	RplWkstaNameUnavailable = 2618,
	RplProfileInfoCorrupted = 2619,
	RplProfileNotFound = 2620,
	RplProfileNameUnavailable = 2621,
	RplProfileNotEmpty = 2622,
	RplConfigInfoCorrupted = 2623,
	RplConfigNotFound = 2624,
	RplAdapterInfoCorrupted = 2625,
	RplInternal = 2626,
	RplVendorInfoCorrupted = 2627,
	RplBootInfoCorrupted = 2628,
	RplWkstaNeedsUserAcct = 2629,
	RplNeedsRPLUSERAcct = 2630,
	RplBootNotFound = 2631,
	RplIncompatibleProfile = 2632,
	RplAdapterNameUnavailable = 2633,
	RplConfigNotEmpty = 2634,
	RplBootInUse = 2635,
	RplBackupDatabase = 2636,
	RplAdapterNotFound = 2637,
	RplVendorNotFound = 2638,
	RplVendorNameUnavailable = 2639,
	RplBootNameUnavailable = 2640,
	RplConfigNameUnavailable = 2641,
	DfsInternalCorruption = 2660,
	DfsVolumeDataCorrupt = 2661,
	DfsNoSuchVolume = 2662,
	DfsVolumeAlreadyExists = 2663,
	DfsAlreadyShared = 2664,
	DfsNoSuchShare = 2665,
	DfsNotALeafVolume = 2666,
	DfsLeafVolume = 2667,
	DfsVolumeHasMultipleServers = 2668,
	DfsCantCreateJunctionPoint = 2669,
	DfsServerNotDfsAware = 2670,
	DfsBadRenamePath = 2671,
	DfsVolumeIsOffline = 2672,
	DfsNoSuchServer = 2673,
	DfsCyclicalName = 2674,
	DfsNotSupportedInServerDfs = 2675,
	DfsDuplicateService = 2676,
	DfsCantRemoveLastServerShare = 2677,
	DfsVolumeIsInterDfs = 2678,
	DfsInconsistent = 2679,
	DfsServerUpgraded = 2680,
	DfsDataIsIdentical = 2681,
	DfsCantRemoveDfsRoot = 2682,
	DfsChildOrParentInDfs = 2683,
	DfsInternalError = 2690,
	SetupAlreadyJoined = 2691,
	SetupNotJoined = 2692,
	SetupDomainController = 2693,
	DefaultJoinRequired = 2694,
	InvalidWorkgroupName = 2695,
	NameUsesIncompatibleCodePage = 2696,
	ComputerAccountNotFound = 2697,
	PersonalSku = 2698,
	SetupCheckDNSConfig = 2699,
	PasswordMustChange = 2701,
	AccountLockedOut = 2702,
	PasswordTooLong = 2703,
	PasswordNotComplexEnough = 2704,
	PasswordFilterError = 2705,
}


SYSTEMTIME :: struct {
	year:         WORD,
	month:        WORD,
	day_of_week:  WORD,
	day:          WORD,
	hour:         WORD,
	minute:       WORD,
	second:       WORD,
	milliseconds: WORD,
}<|MERGE_RESOLUTION|>--- conflicted
+++ resolved
@@ -27,12 +27,6 @@
 HCURSOR :: distinct HANDLE
 HMENU :: distinct HANDLE
 HBRUSH :: distinct HANDLE
-<<<<<<< HEAD
-=======
-WPARAM :: distinct UINT_PTR
-LPARAM :: distinct LONG_PTR
-LRESULT :: distinct LONG_PTR
->>>>>>> e48c0eee
 BOOL :: distinct b32
 BYTE :: distinct u8
 BOOLEAN :: distinct b8
@@ -48,7 +42,6 @@
 PSIZE_T :: ^SIZE_T
 WORD :: u16
 CHAR :: c_char
-UINT_PTR :: uint
 ULONG_PTR :: uint
 PULONG_PTR :: ^ULONG_PTR
 LPULONG_PTR :: ^ULONG_PTR
@@ -270,7 +263,6 @@
 	rgbReserved: [32]BYTE,
 }
 
-
 WIN32_FIND_DATAW :: struct {
 	dwFileAttributes: DWORD,
 	ftCreationTime: FILETIME,
@@ -283,6 +275,158 @@
 	cFileName: [260]wchar_t, // #define MAX_PATH 260
 	cAlternateFileName: [14]wchar_t,
 }
+
+CREATESTRUCTA :: struct {
+	lpCreateParams: LPVOID,
+	hInstance:      HINSTANCE,
+	hMenu:          HMENU,
+	hwndParent:     HWND,
+	cy:             c_int,
+	cx:             c_int,
+	y:              c_int,
+	x:              c_int,
+	style:          LONG,
+	lpszName:       LPCSTR,
+	lpszClass:      LPCSTR,
+	dwExStyle:      DWORD,
+}
+
+CREATESTRUCTW:: struct {
+	lpCreateParams: LPVOID,
+	hInstance:      HINSTANCE,
+	hMenu:          HMENU,
+	hwndParent:     HWND,
+	cy:             c_int,
+	cx:             c_int,
+	y:              c_int,
+	x:              c_int,
+	style:          LONG,
+	lpszName:       LPCWSTR,
+	lpszClass:      LPCWSTR,
+	dwExStyle:      DWORD,
+}
+
+CS_VREDRAW         : UINT : 0x0001
+CS_HREDRAW         : UINT : 0x0002
+CS_DBLCLKS         : UINT : 0x0008
+CS_OWNDC           : UINT : 0x0020
+CS_CLASSDC         : UINT : 0x0040
+CS_PARENTDC        : UINT : 0x0080
+CS_NOCLOSE         : UINT : 0x0200
+CS_SAVEBITS        : UINT : 0x0800
+CS_BYTEALIGNCLIENT : UINT : 0x1000
+CS_BYTEALIGNWINDOW : UINT : 0x2000
+CS_GLOBALCLASS     : UINT : 0x4000
+CS_DROPSHADOW      : UINT : 0x0002_0000
+
+GWL_EXSTYLE    : c_int : -20
+GWLP_HINSTANCE : c_int : -6
+GWLP_ID        : c_int : -12
+GWL_STYLE      : c_int : -16
+GWLP_USERDATA  : c_int : -21
+GWLP_WNDPROC   : c_int : -4
+
+WS_BORDER           : UINT : 0x0080_0000
+WS_CAPTION          : UINT : 0x00C0_0000
+WS_CHILD            : UINT : 0x4000_0000
+WS_CHILDWINDOW      : UINT : WS_CHILD
+WS_CLIPCHILDREN     : UINT : 0x0200_0000
+WS_CLIPSIBLINGS     : UINT : 0x0400_0000
+WS_DISABLED         : UINT : 0x0800_0000
+WS_DLGFRAME         : UINT : 0x0040_0000
+WS_GROUP            : UINT : 0x0002_0000
+WS_HSCROLL          : UINT : 0x0010_0000
+WS_ICONIC           : UINT : 0x2000_0000
+WS_MAXIMIZE         : UINT : 0x0100_0000
+WS_MAXIMIZEBOX      : UINT : 0x0001_0000
+WS_MINIMIZE         : UINT : 0x2000_0000
+WS_MINIMIZEBOX      : UINT : 0x0002_0000
+WS_OVERLAPPED       : UINT : 0x0000_0000
+WS_OVERLAPPEDWINDOW : UINT : WS_OVERLAPPED | WS_CAPTION | WS_SYSMENU | WS_THICKFRAME | WS_MINIMIZEBOX | WS_MAXIMIZEBOX
+WS_POPUP			: UINT : 0x8000_0000
+WS_POPUPWINDOW      : UINT : WS_POPUP | WS_BORDER | WS_SYSMENU
+WS_SIZEBOX          : UINT : 0x0004_0000
+WS_SYSMENU          : UINT : 0x0008_0000
+WS_TABSTOP          : UINT : 0x0001_0000
+WS_THICKFRAME       : UINT : 0x0004_0000
+WS_TILED            : UINT : 0x0000_0000
+WS_TILEDWINDOW      : UINT : WS_OVERLAPPED | WS_CAPTION | WS_SYSMENU | WS_THICKFRAME | WS_MINIMIZE | WS_MAXIMIZE
+WS_VISIBLE          : UINT : 0x1000_0000
+WS_VSCROLL          : UINT : 0x0020_0000
+
+QS_ALLEVENTS      : UINT : QS_INPUT | QS_POSTMESSAGE | QS_TIMER | QS_PAINT | QS_HOTKEY
+QS_ALLINPUT       : UINT : QS_INPUT | QS_POSTMESSAGE | QS_TIMER | QS_PAINT | QS_HOTKEY | QS_SENDMESSAGE
+QS_ALLPOSTMESSAGE : UINT : 0x0100
+QS_HOTKEY         : UINT : 0x0080
+QS_INPUT          : UINT : QS_MOUSE | QS_KEY | QS_RAWINPUT
+QS_KEY            : UINT : 0x0001
+QS_MOUSE          : UINT : QS_MOUSEMOVE | QS_MOUSEBUTTON
+QS_MOUSEBUTTON    : UINT : 0x0004
+QS_MOUSEMOVE      : UINT : 0x0002
+QS_PAINT          : UINT : 0x0020
+QS_POSTMESSAGE    : UINT : 0x0008
+QS_RAWINPUT       : UINT : 0x0400
+QS_SENDMESSAGE    : UINT : 0x0040
+QS_TIMER          : UINT : 0x0010
+
+PM_NOREMOVE : UINT : 0x0000
+PM_REMOVE   : UINT : 0x0001
+PM_NOYIELD  : UINT : 0x0002
+
+PM_QS_INPUT       : UINT : QS_INPUT << 16
+PM_QS_PAINT       : UINT : QS_PAINT << 16
+PM_QS_POSTMESSAGE : UINT : (QS_POSTMESSAGE | QS_HOTKEY | QS_TIMER) << 16
+PM_QS_SENDMESSAGE : UINT : QS_SENDMESSAGE << 16
+
+SW_HIDE            : c_int : 0
+SW_SHOWNORMAL      : c_int : SW_NORMAL
+SW_NORMAL          : c_int : 1
+SW_SHOWMINIMIZED   : c_int : 2
+SW_SHOWMAXIMIZED   : c_int : SW_MAXIMIZE
+SW_MAXIMIZE        : c_int : 3
+SW_SHOWNOACTIVATE  : c_int : 4
+SW_SHOW            : c_int : 5
+SW_MINIMIZE        : c_int : 6
+SW_SHOWMINNOACTIVE : c_int : 7
+SW_SHOWNA          : c_int : 8
+SW_RESTORE         : c_int : 9
+SW_SHOWDEFAULT     : c_int : 10
+SW_FORCEMINIMIZE   : c_int : 11
+
+CW_USEDEFAULT      : c_int : -2147483648
+
+_IDC_APPSTARTING := rawptr(uintptr(32650))
+_IDC_ARROW       := rawptr(uintptr(32512))
+_IDC_CROSS       := rawptr(uintptr(32515))
+_IDC_HAND        := rawptr(uintptr(32649))
+_IDC_HELP        := rawptr(uintptr(32651))
+_IDC_IBEAM       := rawptr(uintptr(32513))
+_IDC_ICON        := rawptr(uintptr(32641))
+_IDC_NO          := rawptr(uintptr(32648))
+_IDC_SIZE        := rawptr(uintptr(32640))
+_IDC_SIZEALL     := rawptr(uintptr(32646))
+_IDC_SIZENESW    := rawptr(uintptr(32643))
+_IDC_SIZENS      := rawptr(uintptr(32645))
+_IDC_SIZENWSE    := rawptr(uintptr(32642))
+_IDC_SIZEWE      := rawptr(uintptr(32644))
+_IDC_UPARROW     := rawptr(uintptr(32516))
+_IDC_WAIT        := rawptr(uintptr(32514))
+IDC_APPSTARTING := cstring(_IDC_APPSTARTING)
+IDC_ARROW       := cstring(_IDC_ARROW)
+IDC_CROSS       := cstring(_IDC_CROSS)
+IDC_HAND        := cstring(_IDC_HAND)
+IDC_HELP        := cstring(_IDC_HELP)
+IDC_IBEAM       := cstring(_IDC_IBEAM)
+IDC_ICON        := cstring(_IDC_ICON)
+IDC_NO          := cstring(_IDC_NO)
+IDC_SIZE        := cstring(_IDC_SIZE)
+IDC_SIZEALL     := cstring(_IDC_SIZEALL)
+IDC_SIZENESW    := cstring(_IDC_SIZENESW)
+IDC_SIZENS      := cstring(_IDC_SIZENS)
+IDC_SIZENWSE    := cstring(_IDC_SIZENWSE)
+IDC_SIZEWE      := cstring(_IDC_SIZEWE)
+IDC_UPARROW     := cstring(_IDC_UPARROW)
+IDC_WAIT        := cstring(_IDC_WAIT)
 
 WSA_FLAG_OVERLAPPED: DWORD : 0x01
 WSA_FLAG_NO_HANDLE_INHERIT: DWORD : 0x80
