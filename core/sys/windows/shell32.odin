// +build windows
package sys_windows

foreign import shell32 "system:Shell32.lib"

@(default_calling_convention="system")
foreign shell32 {
	CommandLineToArgvW :: proc(cmd_list: wstring, num_args: ^c_int) -> [^]wstring ---
	ShellExecuteW :: proc(
		hwnd: HWND,
		lpOperation: LPCWSTR,
		lpFile: LPCWSTR,
		lpParameters: LPCWSTR,
		lpDirectory: LPCWSTR,
		nShowCmd: INT,
	) -> HINSTANCE ---
	ShellExecuteExW :: proc(pExecInfo: ^SHELLEXECUTEINFOW) -> BOOL ---
	SHCreateDirectoryExW :: proc(
		hwnd: HWND,
		pszPath: LPCWSTR,
		psa: ^SECURITY_ATTRIBUTES,
	) -> c_int ---
	SHFileOperationW :: proc(lpFileOp: LPSHFILEOPSTRUCTW) -> c_int ---
	SHGetFolderPathW :: proc(hwnd: HWND, csidl: c_int, hToken: HANDLE, dwFlags: DWORD, pszPath: LPWSTR) -> HRESULT ---
	SHAppBarMessage :: proc(dwMessage: DWORD, pData: PAPPBARDATA) -> UINT_PTR ---

	Shell_NotifyIconW :: proc(dwMessage: DWORD, lpData: ^NOTIFYICONDATAW) -> BOOL ---
	SHChangeNotify :: proc(wEventId: LONG, uFlags: UINT, dwItem1: LPCVOID, dwItem2: LPCVOID) ---

	SHGetKnownFolderIDList :: proc(rfid: REFKNOWNFOLDERID, dwFlags: /* KNOWN_FOLDER_FLAG */ DWORD, hToken: HANDLE, ppidl: rawptr) -> HRESULT ---
	SHSetKnownFolderPath :: proc(rfid: REFKNOWNFOLDERID, dwFlags: /* KNOWN_FOLDER_FLAG */ DWORD, hToken: HANDLE, pszPath: PCWSTR ) -> HRESULT ---
	SHGetKnownFolderPath :: proc(rfid: REFKNOWNFOLDERID, dwFlags: /* KNOWN_FOLDER_FLAG */ DWORD, hToken: HANDLE, ppszPath: ^LPWSTR) -> HRESULT ---

<<<<<<< HEAD
	ExtractIconExW :: proc(pszFile: LPCWSTR, nIconIndex: INT, phiconLarge: ^HICON, phiconSmall: ^HICON, nIcons: UINT) -> UINT ---
=======
	DragAcceptFiles :: proc(hWnd: HWND, fAccept: BOOL) ---
	DragQueryPoint :: proc(hDrop: HDROP, ppt: ^POINT) -> BOOL ---
	DragQueryFileW :: proc(hDrop: HDROP, iFile: UINT, lpszFile: LPWSTR, cch: UINT) -> UINT ---
	DragFinish :: proc(hDrop: HDROP) --- // @New
>>>>>>> 9e82ae10
}

APPBARDATA :: struct {
	cbSize: DWORD,
	hWnd: HWND,
	uCallbackMessage: UINT,
	uEdge: UINT,
	rc: RECT,
	lParam: LPARAM,
}
PAPPBARDATA :: ^APPBARDATA

ABM_NEW              :: 0x00000000
ABM_REMOVE           :: 0x00000001
ABM_QUERYPOS         :: 0x00000002
ABM_SETPOS           :: 0x00000003
ABM_GETSTATE         :: 0x00000004
ABM_GETTASKBARPOS    :: 0x00000005
ABM_ACTIVATE         :: 0x00000006
ABM_GETAUTOHIDEBAR   :: 0x00000007
ABM_SETAUTOHIDEBAR   :: 0x00000008
ABM_WINDOWPOSCHANGED :: 0x0000009
ABM_SETSTATE         :: 0x0000000a
ABN_STATECHANGE      :: 0x0000000
ABN_POSCHANGED       :: 0x0000001
ABN_FULLSCREENAPP    :: 0x0000002
ABN_WINDOWARRANGE    :: 0x0000003
ABS_AUTOHIDE         :: 0x0000001
ABS_ALWAYSONTOP      :: 0x0000002
ABE_LEFT             :: 0
ABE_TOP              :: 1
ABE_RIGHT            :: 2
ABE_BOTTOM           :: 3

KNOWNFOLDERID :: GUID
REFKNOWNFOLDERID :: ^KNOWNFOLDERID

HDROP :: HANDLE

KNOWN_FOLDER_FLAG :: enum u32 {
	DEFAULT                          = 0x00000000,

	// if NTDDI_VERSION >= NTDDI_WIN10_RS3
	FORCE_APP_DATA_REDIRECTION       = 0x00080000,

	// if NTDDI_VERSION >= NTDDI_WIN10_RS2
	RETURN_FILTER_REDIRECTION_TARGET = 0x00040000,
	FORCE_PACKAGE_REDIRECTION        = 0x00020000,
	NO_PACKAGE_REDIRECTION           = 0x00010000,
	FORCE_APPCONTAINER_REDIRECTION   = 0x00020000,

	// if NTDDI_VERSION >= NTDDI_WIN7
	NO_APPCONTAINER_REDIRECTION      = 0x00010000,

	CREATE                           = 0x00008000,
	DONT_VERIFY                      = 0x00004000,
	DONT_UNEXPAND                    = 0x00002000,
	NO_ALIAS                         = 0x00001000,
	INIT                             = 0x00000800,
	DEFAULT_PATH                     = 0x00000400,
	NOT_PARENT_RELATIVE              = 0x00000200,
	SIMPLE_IDLIST                    = 0x00000100,
	ALIAS_ONLY                       = 0x80000000,
}

SHCNRF_InterruptLevel     :: 0x0001
SHCNRF_ShellLevel         :: 0x0002
SHCNRF_RecursiveInterrupt :: 0x1000
SHCNRF_NewDelivery        :: 0x8000

SHCNE_RENAMEITEM          :: 0x00000001
SHCNE_CREATE              :: 0x00000002
SHCNE_DELETE              :: 0x00000004
SHCNE_MKDIR               :: 0x00000008
SHCNE_RMDIR               :: 0x00000010
SHCNE_MEDIAINSERTED       :: 0x00000020
SHCNE_MEDIAREMOVED        :: 0x00000040
SHCNE_DRIVEREMOVED        :: 0x00000080
SHCNE_DRIVEADD            :: 0x00000100
SHCNE_NETSHARE            :: 0x00000200
SHCNE_NETUNSHARE          :: 0x00000400
SHCNE_ATTRIBUTES          :: 0x00000800
SHCNE_UPDATEDIR           :: 0x00001000
SHCNE_UPDATEITEM          :: 0x00002000
SHCNE_SERVERDISCONNECT    :: 0x00004000
SHCNE_UPDATEIMAGE         :: 0x00008000
SHCNE_DRIVEADDGUI         :: 0x00010000
SHCNE_RENAMEFOLDER        :: 0x00020000
SHCNE_FREESPACE           :: 0x00040000

SHCNE_EXTENDED_EVENT      :: 0x04000000

SHCNE_ASSOCCHANGED        :: 0x08000000

SHCNE_DISKEVENTS          :: 0x0002381F
SHCNE_GLOBALEVENTS        :: 0x0C0581E0
SHCNE_ALLEVENTS           :: 0x7FFFFFFF
SHCNE_INTERRUPT           :: 0x80000000

SHCNEE_ORDERCHANGED       :: 2
SHCNEE_MSI_CHANGE         :: 4
SHCNEE_MSI_UNINSTALL      :: 5

SHCNF_IDLIST              :: 0x0000
SHCNF_PATHA               :: 0x0001
SHCNF_PRINTERA            :: 0x0002
SHCNF_DWORD               :: 0x0003
SHCNF_PATHW               :: 0x0005
SHCNF_PRINTERW            :: 0x0006
SHCNF_TYPE                :: 0x00FF
SHCNF_FLUSH               :: 0x1000
SHCNF_FLUSHNOWAIT         :: 0x3000

SHCNF_NOTIFYRECURSIVE     :: 0x10000<|MERGE_RESOLUTION|>--- conflicted
+++ resolved
@@ -31,14 +31,11 @@
 	SHSetKnownFolderPath :: proc(rfid: REFKNOWNFOLDERID, dwFlags: /* KNOWN_FOLDER_FLAG */ DWORD, hToken: HANDLE, pszPath: PCWSTR ) -> HRESULT ---
 	SHGetKnownFolderPath :: proc(rfid: REFKNOWNFOLDERID, dwFlags: /* KNOWN_FOLDER_FLAG */ DWORD, hToken: HANDLE, ppszPath: ^LPWSTR) -> HRESULT ---
 
-<<<<<<< HEAD
 	ExtractIconExW :: proc(pszFile: LPCWSTR, nIconIndex: INT, phiconLarge: ^HICON, phiconSmall: ^HICON, nIcons: UINT) -> UINT ---
-=======
 	DragAcceptFiles :: proc(hWnd: HWND, fAccept: BOOL) ---
 	DragQueryPoint :: proc(hDrop: HDROP, ppt: ^POINT) -> BOOL ---
 	DragQueryFileW :: proc(hDrop: HDROP, iFile: UINT, lpszFile: LPWSTR, cch: UINT) -> UINT ---
 	DragFinish :: proc(hDrop: HDROP) --- // @New
->>>>>>> 9e82ae10
 }
 
 APPBARDATA :: struct {
