//+private
package os2

import "core:io"
import "core:mem"
import "core:sync"
import "core:runtime"
import "core:strings"
import "core:time"
import "core:unicode/utf16"
import win32 "core:sys/windows"
<<<<<<< HEAD

_get_platform_error :: proc() -> Error {
	// TODO(bill): map some of these errors correctly
	err := win32.GetLastError()
	if err == 0 {
		return nil
	}
	return Platform_Error{i32(err)}
}

_ok_or_error :: proc(ok: win32.BOOL) -> Error {
	return nil if ok else _get_platform_error()
}

_std_handle :: proc(kind: Std_Handle_Kind) -> Handle {
	get_handle :: proc(h: win32.DWORD) -> Handle {
		fd := win32.GetStdHandle(h)
		when size_of(uintptr) == 8 {
			win32.SetHandleInformation(fd, win32.HANDLE_FLAG_INHERIT, 0)
		}
		return Handle(fd)
	}

	switch kind {
	case .stdin:  return get_handle(win32.STD_INPUT_HANDLE)
	case .stdout: return get_handle(win32.STD_OUTPUT_HANDLE)
	case .stderr: return get_handle(win32.STD_ERROR_HANDLE)
	}
	unreachable()
}

_open :: proc(path: string, flags: File_Flags, perm: File_Mode) -> (handle: Handle, err: Error) {
	handle = INVALID_HANDLE
	if len(path) == 0 {
		err = .Not_Exist
		return
	}
	access: u32
	switch flags & O_RDONLY|O_WRONLY|O_RDWR {
	case O_RDONLY: access = win32.FILE_GENERIC_READ
	case O_WRONLY: access = win32.FILE_GENERIC_WRITE
	case O_RDWR:   access = win32.FILE_GENERIC_READ | win32.FILE_GENERIC_WRITE
	}

	if .Append in flags {
		access &~= win32.FILE_GENERIC_WRITE
		access |=  win32.FILE_APPEND_DATA
	}
	if .Create in flags {
		access |= win32.FILE_GENERIC_WRITE
	}

	share_mode := win32.FILE_SHARE_READ|win32.FILE_SHARE_WRITE
	sa: ^win32.SECURITY_ATTRIBUTES = nil
	sa_inherit := win32.SECURITY_ATTRIBUTES{nLength = size_of(win32.SECURITY_ATTRIBUTES), bInheritHandle = true}
	if .Close_On_Exec in flags {
		sa = &sa_inherit
	}

	create_mode: u32
	switch {
	case flags&(O_CREATE|O_EXCL) == (O_CREATE | O_EXCL):
		create_mode = win32.CREATE_NEW
	case flags&(O_CREATE|O_TRUNC) == (O_CREATE | O_TRUNC):
		create_mode = win32.CREATE_ALWAYS
	case flags&O_CREATE == O_CREATE:
		create_mode = win32.OPEN_ALWAYS
	case flags&O_TRUNC == O_TRUNC:
		create_mode = win32.TRUNCATE_EXISTING
	case:
		create_mode = win32.OPEN_EXISTING
	}
	wide_path := win32.utf8_to_wstring(path)
	handle = Handle(win32.CreateFileW(wide_path, access, share_mode, sa, create_mode, win32.FILE_ATTRIBUTE_NORMAL|win32.FILE_FLAG_BACKUP_SEMANTICS, nil))
	if handle == INVALID_HANDLE {
		err = _get_platform_error()
	}
	return
}

_close :: proc(fd: Handle) -> Error {
	if fd == 0 {
		return .Invalid_Argument
	}
	hnd := win32.HANDLE(fd)

	file_info: win32.BY_HANDLE_FILE_INFORMATION
	_ok_or_error(win32.GetFileInformationByHandle(hnd, &file_info)) or_return

	if file_info.dwFileAttributes & win32.FILE_ATTRIBUTE_DIRECTORY != 0 {
		return nil
	}

	return _ok_or_error(win32.CloseHandle(hnd))
}

_name :: proc(fd: Handle, allocator := context.allocator) -> string {
	FILE_NAME_NORMALIZED :: 0x0
	handle := win32.HANDLE(fd)
	buf_len := win32.GetFinalPathNameByHandleW(handle, nil, 0, FILE_NAME_NORMALIZED)
	if buf_len == 0 {
		return ""
	}
	buf := make([]u16, buf_len, context.temp_allocator)
	n := win32.GetFinalPathNameByHandleW(handle, raw_data(buf), buf_len, FILE_NAME_NORMALIZED)
	return win32.utf16_to_utf8(buf[:n], allocator)
}

_seek :: proc(fd: Handle, offset: i64, whence: Seek_From) -> (ret: i64, err: Error) {
	new_offset: win32.LARGE_INTEGER
	move_method: win32.DWORD
	switch whence {
	case .Start:   move_method = win32.FILE_BEGIN
	case .Current: move_method = win32.FILE_CURRENT
	case .End:     move_method = win32.FILE_END
	}
	ok := win32.SetFilePointerEx(win32.HANDLE(fd), win32.LARGE_INTEGER(offset), &new_offset, move_method)
	ret = i64(new_offset)
	if !ok {
		err = .Invalid_Whence
	}
	return
}

MAX_RW :: 1<<30

@(private="file")
_read_console :: proc(handle: win32.HANDLE, b: []byte) -> (n: int, err: Error) {
	if len(b) == 0 {
		return 0, nil
	}

	BUF_SIZE :: 386
	buf16: [BUF_SIZE]u16
	buf8: [4*BUF_SIZE]u8

	for n < len(b) && err == nil {
		max_read := u32(min(BUF_SIZE, len(b)/4))

		single_read_length: u32
		err = _ok_or_error(win32.ReadConsoleW(handle, &buf16[0], max_read, &single_read_length, nil))

		buf8_len := utf16.decode_to_utf8(buf8[:], buf16[:single_read_length])
		src := buf8[:buf8_len]

		ctrl_z := false
		for i := 0; i < len(src) && n+i < len(b); i += 1 {
			x := src[i]
			if x == 0x1a { // ctrl-z
				ctrl_z = true
				break
			}
			b[n] = x
			n += 1
		}
		if ctrl_z || single_read_length < len(buf16) {
			break
		}
	}

	return
}

_read :: proc(fd: Handle, p: []byte) -> (n: int, err: Error) {
	if len(p) == 0 {
		return 0, nil
	}

	handle := win32.HANDLE(fd)

	m: u32
	is_console := win32.GetConsoleMode(handle, &m)

	single_read_length: win32.DWORD
	total_read: int
	length := len(p)

	to_read := min(win32.DWORD(length), MAX_RW)

	e: win32.BOOL
	if is_console {
		n, err := _read_console(handle, p[total_read:][:to_read])
		total_read += n
		if err != nil {
			return int(total_read), err
		}
	} else {
		e = win32.ReadFile(handle, &p[total_read], to_read, &single_read_length, nil)
	}
	if single_read_length <= 0 || !e {
		return int(total_read), _get_platform_error()
	}
	total_read += int(single_read_length)

	return int(total_read), nil
}


_read_at :: proc(fd: Handle, p: []byte, offset: i64) -> (n: int, err: Error) {
	if offset < 0 {
		return 0, .Invalid_Offset
	}

	b, offset := p, offset
	for len(b) > 0 {
		m := _pread(fd, b, offset) or_return
		n += m
		b = b[m:]
		offset += i64(m)
	}
	return
=======

INVALID_HANDLE :: ~uintptr(0)

S_IWRITE :: 0o200
_ERROR_BAD_NETPATH :: 53
MAX_RW :: 1<<30

_file_allocator :: proc() -> runtime.Allocator {
	return heap_allocator()
}

_temp_allocator :: proc() -> runtime.Allocator {
	// TODO(bill): make this not depend on the context allocator
	return context.temp_allocator
}


_File_Kind :: enum u8 {
	File,
	Console,
	Pipe,
}

_File :: struct {
	fd:   rawptr,
	name: string,
	wname: win32.wstring,
	kind: _File_Kind,

	allocator: runtime.Allocator,

	rw_mutex: sync.RW_Mutex, // read write calls
	p_mutex:  sync.Mutex, // pread pwrite calls
}

_handle :: proc(f: ^File) -> win32.HANDLE {
	return win32.HANDLE(_fd(f))
}

_open_internal :: proc(name: string, flags: File_Flags, perm: File_Mode) -> (handle: uintptr, err: Error) {
	if len(name) == 0 {
		err = .Not_Exist
		return
	}

	path := _fix_long_path(name)
	access: u32
	switch flags & {.Read, .Write} {
	case {.Read}:         access = win32.FILE_GENERIC_READ
	case {.Write}:        access = win32.FILE_GENERIC_WRITE
	case {.Read, .Write}: access = win32.FILE_GENERIC_READ | win32.FILE_GENERIC_WRITE
	}

	if .Create in flags {
		access |= win32.FILE_GENERIC_WRITE
	}
	if .Append in flags {
		access &~= win32.FILE_GENERIC_WRITE
		access |= win32.FILE_APPEND_DATA
	}
	share_mode := u32(win32.FILE_SHARE_READ | win32.FILE_SHARE_WRITE)
	sa: ^win32.SECURITY_ATTRIBUTES
	if .Close_On_Exec not_in flags {
		sa = &win32.SECURITY_ATTRIBUTES{}
		sa.nLength = size_of(win32.SECURITY_ATTRIBUTES)
		sa.bInheritHandle = true
	}

	create_mode: u32 = win32.OPEN_EXISTING
	switch {
	case flags & {.Create, .Excl} == {.Create, .Excl}:
		create_mode = win32.CREATE_NEW
	case flags & {.Create, .Trunc} == {.Create, .Trunc}:
		create_mode = win32.CREATE_ALWAYS
	case flags & {.Create} == {.Create}:
		create_mode = win32.OPEN_ALWAYS
	case flags & {.Trunc} == {.Trunc}:
		create_mode = win32.TRUNCATE_EXISTING
	}

	attrs: u32 = win32.FILE_ATTRIBUTE_NORMAL
	if perm & S_IWRITE == 0 {
		attrs = win32.FILE_ATTRIBUTE_READONLY
		if create_mode == win32.CREATE_ALWAYS {
			// NOTE(bill): Open has just asked to create a file in read-only mode.
			// If the file already exists, to make it akin to a *nix open call,
			// the call preserves the existing permissions.
			h := win32.CreateFileW(path, access, share_mode, sa, win32.TRUNCATE_EXISTING, win32.FILE_ATTRIBUTE_NORMAL, nil)
			if h == win32.INVALID_HANDLE {
				switch e := win32.GetLastError(); e {
				case win32.ERROR_FILE_NOT_FOUND, _ERROR_BAD_NETPATH, win32.ERROR_PATH_NOT_FOUND:
					// file does not exist, create the file
				case 0:
					return uintptr(h), nil
				case:
					return 0, Platform_Error(e)
				}
			}
		}
	}
	h := win32.CreateFileW(path, access, share_mode, sa, create_mode, attrs, nil)
	if h == win32.INVALID_HANDLE {
		return 0, _get_platform_error()
	}
	return uintptr(h), nil
}


_open :: proc(name: string, flags: File_Flags, perm: File_Mode) -> (f: ^File, err: Error) {
	flags := flags if flags != nil else {.Read}
	handle := _open_internal(name, flags + {.Close_On_Exec}, perm) or_return
	return _new_file(handle, name), nil
}

_new_file :: proc(handle: uintptr, name: string) -> ^File {
	if handle == INVALID_HANDLE {
		return nil
	}
	f := new(File, _file_allocator())

	f.impl.allocator = _file_allocator()
	f.impl.fd = rawptr(fd)
	f.impl.name = strings.clone(name, f.impl.allocator)
	f.impl.wname = win32.utf8_to_wstring(name, f.impl.allocator)

	handle := _handle(f)
	kind := _File_Kind.File
	if m: u32; win32.GetConsoleMode(handle, &m) {
		kind = .Console
	}
	if win32.GetFileType(handle) == win32.FILE_TYPE_PIPE {
		kind = .Pipe
	}
	f.impl.kind = kind

	return f
}

_fd :: proc(f: ^File) -> uintptr {
	if f == nil {
		return INVALID_HANDLE
	}
	return uintptr(f.impl.fd)
}

_destroy :: proc(f: ^File) -> Error {
	if f == nil {
		return nil
	}

	a := f.impl.allocator
	free(f.impl.wname, a)
	delete(f.impl.name, a)
	free(f, a)
	return nil
}


_close :: proc(f: ^File) -> Error {
	if f == nil {
		return nil
	}
	if !win32.CloseHandle(win32.HANDLE(f.impl.fd)) {
		return .Closed
	}
	return _destroy(f)
}

_name :: proc(f: ^File) -> string {
	return f.impl.name if f != nil else ""
}

_seek :: proc(f: ^File, offset: i64, whence: Seek_From) -> (ret: i64, err: Error) {
	handle := _handle(f)
	if handle == win32.INVALID_HANDLE {
		return 0, .Invalid_File
	}
	if f.impl.kind == .Pipe {
		return 0, .Invalid_File
	}

	sync.guard(&f.impl.rw_mutex)

	w: u32
	switch whence {
	case .Start:   w = win32.FILE_BEGIN
	case .Current: w = win32.FILE_CURRENT
	case .End:     w = win32.FILE_END
	}
	hi := i32(offset>>32)
	lo := i32(offset)

	dw_ptr := win32.SetFilePointer(handle, lo, &hi, w)
	if dw_ptr == win32.INVALID_SET_FILE_POINTER {
		return 0, _get_platform_error()
	}
	return i64(hi)<<32 + i64(dw_ptr), nil
}

_read :: proc(f: ^File, p: []byte) -> (n: int, err: Error) {
	read_console :: proc(handle: win32.HANDLE, b: []byte) -> (n: int, err: Error) {
		if len(b) == 0 {
			return 0, nil
		}

		// TODO(bill): should this be moved to `_File` instead?
		BUF_SIZE :: 386
		buf16: [BUF_SIZE]u16
		buf8: [4*BUF_SIZE]u8

		for n < len(b) && err == nil {
			min_read := max(len(b)/4, 1 if len(b) > 0 else 0)
			max_read := u32(min(BUF_SIZE, min_read))
			if max_read == 0 {
				break
			}

			single_read_length: u32
			ok := win32.ReadConsoleW(handle, &buf16[0], max_read, &single_read_length, nil)
			if !ok {
				err = _get_platform_error()
			}

			buf8_len := utf16.decode_to_utf8(buf8[:], buf16[:single_read_length])
			src := buf8[:buf8_len]

			ctrl_z := false
			for i := 0; i < len(src) && n+i < len(b); i += 1 {
				x := src[i]
				if x == 0x1a { // ctrl-z
					ctrl_z = true
					break
				}
				b[n] = x
				n += 1
			}
			if ctrl_z || single_read_length < max_read {
				break
			}

			// NOTE(bill): if the last two values were a newline, then it is expected that
			// this is the end of the input
			if n >= 2 && single_read_length == max_read && string(b[n-2:n]) == "\r\n" {
				break
			}
		}

		return
	}

	handle := _handle(f)

	single_read_length: win32.DWORD
	total_read: int
	length := len(p)

	sync.shared_guard(&f.impl.rw_mutex) // multiple readers

	if sync.guard(&f.impl.p_mutex) {
		to_read := min(win32.DWORD(length), MAX_RW)
		ok: win32.BOOL
		if f.impl.kind == .Console {
			n, err := read_console(handle, p[total_read:][:to_read])
			total_read += n
			if err != nil {
				return int(total_read), err
			}
		} else {
			ok = win32.ReadFile(handle, &p[total_read], to_read, &single_read_length, nil)
		}

		if single_read_length > 0 && ok {
			total_read += int(single_read_length)
		} else {
			err = _get_platform_error()
		}
	}

	return int(total_read), nil
>>>>>>> 33895b6d
}

_read_at :: proc(f: ^File, p: []byte, offset: i64) -> (n: int, err: Error) {
	pread :: proc(f: ^File, data: []byte, offset: i64) -> (n: int, err: Error) {
		buf := data
		if len(buf) > MAX_RW {
			buf = buf[:MAX_RW]

		}
		curr_offset := seek(f, offset, .Current) or_return
		defer seek(f, curr_offset, .Start)

		o := win32.OVERLAPPED{
			OffsetHigh = u32(offset>>32),
			Offset = u32(offset),
		}

		// TODO(bill): Determine the correct behaviour for consoles

		h := _handle(f)
		done: win32.DWORD
		if !win32.ReadFile(h, raw_data(buf), u32(len(buf)), &done, &o) {
			err = _get_platform_error()
			done = 0
		}
		n = int(done)
		return
	}

	sync.guard(&f.impl.p_mutex)

	p, offset := p, offset
	for len(p) > 0 {
		m := pread(f, p, offset) or_return
		n += m
		p = p[m:]
		offset += i64(m)
	}
	return
}

<<<<<<< HEAD


_pread :: proc(fd: Handle, data: []byte, offset: i64) -> (n: int, err: Error) {
	buf := data
	if len(buf) > MAX_RW {
		buf = buf[:MAX_RW]

	}
	curr_offset := seek(fd, offset, .Current) or_return
	defer seek(fd, curr_offset, .Start)

	o := win32.OVERLAPPED{
		OffsetHigh = u32(offset>>32),
		Offset = u32(offset),
	}

	// TODO(bill): Determine the correct behaviour for consoles

	h := win32.HANDLE(fd)
	done: win32.DWORD
	_ok_or_error(win32.ReadFile(h, raw_data(buf), u32(len(buf)), &done, &o)) or_return
	return int(done), nil
}

_pwrite :: proc(fd: Handle, data: []byte, offset: i64) -> (n: int, err: Error) {
	buf := data
	if len(buf) > MAX_RW {
		buf = buf[:MAX_RW]

	}
	curr_offset := seek(fd, offset, .Current) or_return
	defer seek(fd, curr_offset, .Start)

	o := win32.OVERLAPPED{
		OffsetHigh = u32(offset>>32),
		Offset = u32(offset),
	}

	h := win32.HANDLE(fd)
	done: win32.DWORD
	_ok_or_error(win32.WriteFile(h, raw_data(buf), u32(len(buf)), &done, &o)) or_return
	return int(done), nil
}

_write :: proc(fd: Handle, p: []byte) -> (n: int, err: Error) {
	return
}

_write_at :: proc(fd: Handle, p: []byte, offset: i64) -> (n: int, err: Error) {
	if offset < 0 {
		return 0, .Invalid_Offset
	}

	b, offset := p, offset
	for len(b) > 0 {
		m := _pwrite(fd, b, offset) or_return
		n += m
		b = b[m:]
=======
_read_from :: proc(f: ^File, r: io.Reader) -> (n: i64, err: Error) {
	// TODO(bill)
	return
}

_write :: proc(f: ^File, p: []byte) -> (n: int, err: Error) {
	if len(p) == 0 {
		return
	}

	single_write_length: win32.DWORD
	total_write: i64
	length := i64(len(p))

	handle := _handle(f)

	sync.guard(&f.impl.rw_mutex)
	for total_write < length {
		remaining := length - total_write
		to_write := win32.DWORD(min(i32(remaining), MAX_RW))

		e := win32.WriteFile(handle, &p[total_write], to_write, &single_write_length, nil)
		if single_write_length <= 0 || !e {
			n = int(total_write)
			err = _get_platform_error()
			return
		}
		total_write += i64(single_write_length)
	}
	return int(total_write), nil
}

_write_at :: proc(f: ^File, p: []byte, offset: i64) -> (n: int, err: Error) {
	pwrite :: proc(f: ^File, data: []byte, offset: i64) -> (n: int, err: Error) {
		buf := data
		if len(buf) > MAX_RW {
			buf = buf[:MAX_RW]

		}
		curr_offset := seek(f, offset, .Current) or_return
		defer seek(f, curr_offset, .Start)

		o := win32.OVERLAPPED{
			OffsetHigh = u32(offset>>32),
			Offset = u32(offset),
		}

		h := _handle(f)
		done: win32.DWORD
		if !win32.WriteFile(h, raw_data(buf), u32(len(buf)), &done, &o) {
			err = _get_platform_error()
			done = 0
		}
		n = int(done)
		return
	}

	sync.guard(&f.impl.p_mutex)
	p, offset := p, offset
	for len(p) > 0 {
		m := pwrite(f, p, offset) or_return
		n += m
		p = p[m:]
>>>>>>> 33895b6d
		offset += i64(m)
	}
	return
}

_write_to :: proc(f: ^File, w: io.Writer) -> (n: i64, err: Error) {
	// TODO(bill)
	return
}

<<<<<<< HEAD
_file_size :: proc(fd: Handle) -> (n: i64, err: Error) {
	length: win32.LARGE_INTEGER
	err = _ok_or_error(win32.GetFileSizeEx(win32.HANDLE(fd), &length))
	return i64(length), err
=======
_file_size :: proc(f: ^File) -> (n: i64, err: Error) {
	length: win32.LARGE_INTEGER
	handle := _handle(f)
	if !win32.GetFileSizeEx(handle, &length) {
		err = _get_platform_error()
	}
	n = i64(length)
	return
>>>>>>> 33895b6d
}


_sync :: proc(f: ^File) -> Error {
	return _flush(f)
}

<<<<<<< HEAD
_flush :: proc(fd: Handle) -> Error {
	return _ok_or_error(win32.FlushFileBuffers(win32.HANDLE(fd)))
}

_truncate :: proc(fd: Handle, size: i64) -> Error {
	offset := seek(fd, size, .Start) or_return
	defer seek(fd, offset, .Start)

	return _ok_or_error(win32.SetEndOfFile(win32.HANDLE(fd)))
}

_remove :: proc(name: string) -> Error {
	p := win32.utf8_to_wstring(_fix_long_path(name))

	err := _ok_or_error(win32.DeleteFileW(p))
	if err == nil {
		return nil
	}
	err1 := _ok_or_error(win32.RemoveDirectoryW(p))
=======
_flush :: proc(f: ^File) -> Error {
	handle := _handle(f)
	if !win32.FlushFileBuffers(handle) {
		return _get_platform_error()
	}
	return nil
}

_truncate :: proc(f: ^File, size: i64) -> Error {
	if f == nil {
		return nil
	}
	curr_off := seek(f, 0, .Current) or_return
	defer seek(f, curr_off, .Start)
	seek(f, size, .Start) or_return
	handle := _handle(f)
	if !win32.SetEndOfFile(handle) {
		return _get_platform_error()
	}
	return nil
}

_remove :: proc(name: string) -> Error {
	p := _fix_long_path(name)
	err, err1: Error
	if !win32.DeleteFileW(p) {
		err = _get_platform_error()
	}
	if err == nil {
		return nil
	}
	if !win32.RemoveDirectoryW(p) {
		err1 = _get_platform_error()
	}
>>>>>>> 33895b6d
	if err1 == nil {
		return nil
	}

	if err != err1 {
		a := win32.GetFileAttributesW(p)
		if a == ~u32(0) {
			err = _get_platform_error()
		} else {
			if a & win32.FILE_ATTRIBUTE_DIRECTORY != 0 {
				err = err1
			} else if a & win32.FILE_ATTRIBUTE_READONLY != 0 {
				if win32.SetFileAttributesW(p, a &~ win32.FILE_ATTRIBUTE_READONLY) {
<<<<<<< HEAD
					err = _ok_or_error(win32.DeleteFileW(p))
=======
					err = nil
					if !win32.DeleteFileW(p) {
						err = _get_platform_error()
					}
>>>>>>> 33895b6d
				}
			}
		}
	}

	return err
}

_rename :: proc(old_path, new_path: string) -> Error {
<<<<<<< HEAD
	from := win32.utf8_to_wstring(old_path, context.temp_allocator)
	to := win32.utf8_to_wstring(new_path, context.temp_allocator)
	return _ok_or_error(win32.MoveFileExW(from, to, win32.MOVEFILE_REPLACE_EXISTING))
=======
	from := _fix_long_path(old_path)
	to := _fix_long_path(new_path)
	if win32.MoveFileExW(from, to, win32.MOVEFILE_REPLACE_EXISTING) {
		return nil
	}
	return _get_platform_error()

>>>>>>> 33895b6d
}


_link :: proc(old_name, new_name: string) -> Error {
<<<<<<< HEAD
	n := win32.utf8_to_wstring(_fix_long_path(new_name))
	o := win32.utf8_to_wstring(_fix_long_path(old_name))
	return _ok_or_error(win32.CreateHardLinkW(n, o, nil))
}

_symlink :: proc(old_name, new_name: string) -> Error {
	return nil
}

_read_link :: proc(name: string) -> (string, Error) {
=======
	o := _fix_long_path(old_name)
	n := _fix_long_path(new_name)
	if win32.CreateHardLinkW(n, o, nil) {
		return nil
	}
	return _get_platform_error()
}

_symlink :: proc(old_name, new_name: string) -> Error {
	return .Unsupported
}

_open_sym_link :: proc(p: [^]u16) -> (handle: win32.HANDLE, err: Error) {
	attrs := u32(win32.FILE_FLAG_BACKUP_SEMANTICS)
	attrs |= win32.FILE_FLAG_OPEN_REPARSE_POINT
	handle = win32.CreateFileW(p, 0, 0, nil, win32.OPEN_EXISTING, attrs, nil)
	if handle == win32.INVALID_HANDLE {
		return nil, _get_platform_error()
	}
	return

}

_normalize_link_path :: proc(p: []u16, allocator: runtime.Allocator) -> (str: string, err: Error) {
	has_prefix :: proc(p: []u16, str: string) -> bool {
		if len(p) < len(str) {
			return false
		}
		// assume ascii
		for i in 0..<len(str) {
			if p[i] != u16(str[i]) {
				return false
			}
		}
		return true
	}
	has_unc_prefix :: proc(p: []u16) -> bool {
		return has_prefix(p, `\??\`)
	}

	if !has_unc_prefix(p) {
		return win32.utf16_to_utf8(p, allocator)
	}

	ws := p[4:]
	switch {
	case len(ws) >= 2 && ws[1] == ':':
		return win32.utf16_to_utf8(ws, allocator)
	case has_prefix(ws, `UNC\`):
		ws[3] = '\\' // override data in buffer
		return win32.utf16_to_utf8(ws[3:], allocator)
	}


	handle := _open_sym_link(raw_data(p)) or_return
	defer win32.CloseHandle(handle)

	n := win32.GetFinalPathNameByHandleW(handle, nil, 0, win32.VOLUME_NAME_DOS)
	if n == 0 {
		return "", _get_platform_error()
	}
	buf := make([]u16, n+1, _temp_allocator())
	n = win32.GetFinalPathNameByHandleW(handle, raw_data(buf), u32(len(buf)), win32.VOLUME_NAME_DOS)
	if n == 0 {
		return "", _get_platform_error()
	}

	ws = buf[:n]
	if has_unc_prefix(ws) {
		ws = ws[4:]
		if len(ws) > 3 && has_prefix(ws, `UNC`) {
			ws[2] = '\\'
			return win32.utf16_to_utf8(ws[2:], allocator)
		}
		return win32.utf16_to_utf8(ws, allocator)
	}
	return "", .Invalid_Path
}

_read_link :: proc(name: string, allocator: runtime.Allocator) -> (s: string, err: Error) {
	MAXIMUM_REPARSE_DATA_BUFFER_SIZE :: 16 * 1024

	@thread_local
	rdb_buf: [MAXIMUM_REPARSE_DATA_BUFFER_SIZE]byte

	p := _fix_long_path(name)
	handle := _open_sym_link(p) or_return
	defer win32.CloseHandle(handle)

	bytes_returned: u32
	if !win32.DeviceIoControl(handle, win32.FSCTL_GET_REPARSE_POINT, nil, 0, &rdb_buf[0], len(rdb_buf)-1, &bytes_returned, nil) {
		err = _get_platform_error()
		return
	}
	mem.zero_slice(rdb_buf[:min(bytes_returned+1, len(rdb_buf))])


	rdb := (^win32.REPARSE_DATA_BUFFER)(&rdb_buf[0])
	switch rdb.ReparseTag {
	case win32.IO_REPARSE_TAG_SYMLINK:
		rb := (^win32.SYMBOLIC_LINK_REPARSE_BUFFER)(&rdb.rest)
		pb := win32.wstring(&rb.PathBuffer)
		pb[rb.SubstituteNameOffset+rb.SubstituteNameLength] = 0
		p := pb[rb.SubstituteNameOffset:][:rb.SubstituteNameLength]
		if rb.Flags & win32.SYMLINK_FLAG_RELATIVE != 0 {
			return win32.utf16_to_utf8(p, allocator)
		}
		return _normalize_link_path(p, allocator)

	case win32.IO_REPARSE_TAG_MOUNT_POINT:
		rb := (^win32.MOUNT_POINT_REPARSE_BUFFER)(&rdb.rest)
		pb := win32.wstring(&rb.PathBuffer)
		pb[rb.SubstituteNameOffset+rb.SubstituteNameLength] = 0
		p := pb[rb.SubstituteNameOffset:][:rb.SubstituteNameLength]
		return _normalize_link_path(p, allocator)
	}
	// Path wasn't a symlink/junction but another reparse point kind
>>>>>>> 33895b6d
	return "", nil
}

_unlink :: proc(path: string) -> Error {
	wpath := win32.utf8_to_wstring(path, context.temp_allocator)
	return _ok_or_error(win32.DeleteFileW(wpath))
}


_fchdir :: proc(f: ^File) -> Error {
	if f == nil {
		return nil
	}
	if !win32.SetCurrentDirectoryW(f.impl.wname) {
		return _get_platform_error()
	}
	return nil
}

_fchmod :: proc(f: ^File, mode: File_Mode) -> Error {
	if f == nil {
		return nil
	}
	d: win32.BY_HANDLE_FILE_INFORMATION
	if !win32.GetFileInformationByHandle(_handle(f), &d) {
		return _get_platform_error()
	}
	attrs := d.dwFileAttributes
	if mode & S_IWRITE != 0 {
		attrs &~= win32.FILE_ATTRIBUTE_READONLY
	} else {
		attrs |= win32.FILE_ATTRIBUTE_READONLY
	}

	info: win32.FILE_BASIC_INFO
	info.FileAttributes = attrs
	if !win32.SetFileInformationByHandle(_handle(f), .FileBasicInfo, &info, size_of(d)) {
		return _get_platform_error()
	}
	return nil
}

_fchown :: proc(f: ^File, uid, gid: int) -> Error {
	return .Unsupported
}

_chdir :: proc(name: string) -> Error {
	p := _fix_long_path(name)
	if !win32.SetCurrentDirectoryW(p) {
		return _get_platform_error()
	}
	return nil
}

_chmod :: proc(name: string, mode: File_Mode) -> Error {
	f := open(name, {.Write}) or_return
	defer close(f)
	return _fchmod(f, mode)
}

_chown :: proc(name: string, uid, gid: int) -> Error {
	return .Unsupported
}

_lchown :: proc(name: string, uid, gid: int) -> Error {
	return .Unsupported
}


_chtimes :: proc(name: string, atime, mtime: time.Time) -> Error {
<<<<<<< HEAD
=======
	f := open(name, {.Write}) or_return
	defer close(f)
	return _fchtimes(f, atime, mtime)
}
_fchtimes :: proc(f: ^File, atime, mtime: time.Time) -> Error {
	if f == nil {
		return nil
	}
	d: win32.BY_HANDLE_FILE_INFORMATION
	if !win32.GetFileInformationByHandle(_handle(f), &d) {
		return _get_platform_error()
	}

	to_windows_time :: #force_inline proc(t: time.Time) -> win32.LARGE_INTEGER {
		// a 64-bit value representing the number of 100-nanosecond intervals since January 1, 1601 (UTC)
		return win32.LARGE_INTEGER(time.time_to_unix_nano(t) * 100 + 116444736000000000)
	}

	atime, mtime := atime, mtime
	if time.time_to_unix_nano(atime) < time.time_to_unix_nano(mtime) {
		atime = mtime
	}

	info: win32.FILE_BASIC_INFO
	info.LastAccessTime = to_windows_time(atime)
	info.LastWriteTime  = to_windows_time(mtime)
	if !win32.SetFileInformationByHandle(_handle(f), .FileBasicInfo, &info, size_of(d)) {
		return _get_platform_error()
	}
>>>>>>> 33895b6d
	return nil
}



_exists :: proc(path: string) -> bool {
<<<<<<< HEAD
	wpath := win32.utf8_to_wstring(path, context.temp_allocator)
	return bool(win32.PathFileExistsW(wpath))
}

_is_file :: proc(fd: Handle) -> bool {
	hnd := win32.HANDLE(fd)

	file_info: win32.BY_HANDLE_FILE_INFORMATION
	if ok := win32.GetFileInformationByHandle(hnd, &file_info); !ok {
		return false
	}
	no_flags :: win32.FILE_ATTRIBUTE_DIRECTORY | win32.FILE_ATTRIBUTE_DEVICE
	yes_flags :: win32.FILE_ATTRIBUTE_NORMAL
	return (file_info.dwFileAttributes & no_flags == 0) && (file_info.dwFileAttributes & yes_flags != 0)
}

_is_dir :: proc(fd: Handle) -> bool {
	hnd := win32.HANDLE(fd)

	file_info: win32.BY_HANDLE_FILE_INFORMATION
	if ok := win32.GetFileInformationByHandle(hnd, &file_info); !ok {
		return false
	}
	return file_info.dwFileAttributes & win32.FILE_ATTRIBUTE_DIRECTORY != 0
}

=======
	wpath := _fix_long_path(path)
	attribs := win32.GetFileAttributesW(wpath)
	return i32(attribs) != win32.INVALID_FILE_ATTRIBUTES
}

_is_file :: proc(path: string) -> bool {
	wpath := _fix_long_path(path)
	attribs := win32.GetFileAttributesW(wpath)
	if i32(attribs) != win32.INVALID_FILE_ATTRIBUTES {
		return attribs & win32.FILE_ATTRIBUTE_DIRECTORY == 0
	}
	return false
}

_is_dir :: proc(path: string) -> bool {
	wpath := _fix_long_path(path)
	attribs := win32.GetFileAttributesW(wpath)
	if i32(attribs) != win32.INVALID_FILE_ATTRIBUTES {
		return attribs & win32.FILE_ATTRIBUTE_DIRECTORY != 0
	}
	return false
}
>>>>>>> 33895b6d
<|MERGE_RESOLUTION|>--- conflicted
+++ resolved
@@ -9,219 +9,6 @@
 import "core:time"
 import "core:unicode/utf16"
 import win32 "core:sys/windows"
-<<<<<<< HEAD
-
-_get_platform_error :: proc() -> Error {
-	// TODO(bill): map some of these errors correctly
-	err := win32.GetLastError()
-	if err == 0 {
-		return nil
-	}
-	return Platform_Error{i32(err)}
-}
-
-_ok_or_error :: proc(ok: win32.BOOL) -> Error {
-	return nil if ok else _get_platform_error()
-}
-
-_std_handle :: proc(kind: Std_Handle_Kind) -> Handle {
-	get_handle :: proc(h: win32.DWORD) -> Handle {
-		fd := win32.GetStdHandle(h)
-		when size_of(uintptr) == 8 {
-			win32.SetHandleInformation(fd, win32.HANDLE_FLAG_INHERIT, 0)
-		}
-		return Handle(fd)
-	}
-
-	switch kind {
-	case .stdin:  return get_handle(win32.STD_INPUT_HANDLE)
-	case .stdout: return get_handle(win32.STD_OUTPUT_HANDLE)
-	case .stderr: return get_handle(win32.STD_ERROR_HANDLE)
-	}
-	unreachable()
-}
-
-_open :: proc(path: string, flags: File_Flags, perm: File_Mode) -> (handle: Handle, err: Error) {
-	handle = INVALID_HANDLE
-	if len(path) == 0 {
-		err = .Not_Exist
-		return
-	}
-	access: u32
-	switch flags & O_RDONLY|O_WRONLY|O_RDWR {
-	case O_RDONLY: access = win32.FILE_GENERIC_READ
-	case O_WRONLY: access = win32.FILE_GENERIC_WRITE
-	case O_RDWR:   access = win32.FILE_GENERIC_READ | win32.FILE_GENERIC_WRITE
-	}
-
-	if .Append in flags {
-		access &~= win32.FILE_GENERIC_WRITE
-		access |=  win32.FILE_APPEND_DATA
-	}
-	if .Create in flags {
-		access |= win32.FILE_GENERIC_WRITE
-	}
-
-	share_mode := win32.FILE_SHARE_READ|win32.FILE_SHARE_WRITE
-	sa: ^win32.SECURITY_ATTRIBUTES = nil
-	sa_inherit := win32.SECURITY_ATTRIBUTES{nLength = size_of(win32.SECURITY_ATTRIBUTES), bInheritHandle = true}
-	if .Close_On_Exec in flags {
-		sa = &sa_inherit
-	}
-
-	create_mode: u32
-	switch {
-	case flags&(O_CREATE|O_EXCL) == (O_CREATE | O_EXCL):
-		create_mode = win32.CREATE_NEW
-	case flags&(O_CREATE|O_TRUNC) == (O_CREATE | O_TRUNC):
-		create_mode = win32.CREATE_ALWAYS
-	case flags&O_CREATE == O_CREATE:
-		create_mode = win32.OPEN_ALWAYS
-	case flags&O_TRUNC == O_TRUNC:
-		create_mode = win32.TRUNCATE_EXISTING
-	case:
-		create_mode = win32.OPEN_EXISTING
-	}
-	wide_path := win32.utf8_to_wstring(path)
-	handle = Handle(win32.CreateFileW(wide_path, access, share_mode, sa, create_mode, win32.FILE_ATTRIBUTE_NORMAL|win32.FILE_FLAG_BACKUP_SEMANTICS, nil))
-	if handle == INVALID_HANDLE {
-		err = _get_platform_error()
-	}
-	return
-}
-
-_close :: proc(fd: Handle) -> Error {
-	if fd == 0 {
-		return .Invalid_Argument
-	}
-	hnd := win32.HANDLE(fd)
-
-	file_info: win32.BY_HANDLE_FILE_INFORMATION
-	_ok_or_error(win32.GetFileInformationByHandle(hnd, &file_info)) or_return
-
-	if file_info.dwFileAttributes & win32.FILE_ATTRIBUTE_DIRECTORY != 0 {
-		return nil
-	}
-
-	return _ok_or_error(win32.CloseHandle(hnd))
-}
-
-_name :: proc(fd: Handle, allocator := context.allocator) -> string {
-	FILE_NAME_NORMALIZED :: 0x0
-	handle := win32.HANDLE(fd)
-	buf_len := win32.GetFinalPathNameByHandleW(handle, nil, 0, FILE_NAME_NORMALIZED)
-	if buf_len == 0 {
-		return ""
-	}
-	buf := make([]u16, buf_len, context.temp_allocator)
-	n := win32.GetFinalPathNameByHandleW(handle, raw_data(buf), buf_len, FILE_NAME_NORMALIZED)
-	return win32.utf16_to_utf8(buf[:n], allocator)
-}
-
-_seek :: proc(fd: Handle, offset: i64, whence: Seek_From) -> (ret: i64, err: Error) {
-	new_offset: win32.LARGE_INTEGER
-	move_method: win32.DWORD
-	switch whence {
-	case .Start:   move_method = win32.FILE_BEGIN
-	case .Current: move_method = win32.FILE_CURRENT
-	case .End:     move_method = win32.FILE_END
-	}
-	ok := win32.SetFilePointerEx(win32.HANDLE(fd), win32.LARGE_INTEGER(offset), &new_offset, move_method)
-	ret = i64(new_offset)
-	if !ok {
-		err = .Invalid_Whence
-	}
-	return
-}
-
-MAX_RW :: 1<<30
-
-@(private="file")
-_read_console :: proc(handle: win32.HANDLE, b: []byte) -> (n: int, err: Error) {
-	if len(b) == 0 {
-		return 0, nil
-	}
-
-	BUF_SIZE :: 386
-	buf16: [BUF_SIZE]u16
-	buf8: [4*BUF_SIZE]u8
-
-	for n < len(b) && err == nil {
-		max_read := u32(min(BUF_SIZE, len(b)/4))
-
-		single_read_length: u32
-		err = _ok_or_error(win32.ReadConsoleW(handle, &buf16[0], max_read, &single_read_length, nil))
-
-		buf8_len := utf16.decode_to_utf8(buf8[:], buf16[:single_read_length])
-		src := buf8[:buf8_len]
-
-		ctrl_z := false
-		for i := 0; i < len(src) && n+i < len(b); i += 1 {
-			x := src[i]
-			if x == 0x1a { // ctrl-z
-				ctrl_z = true
-				break
-			}
-			b[n] = x
-			n += 1
-		}
-		if ctrl_z || single_read_length < len(buf16) {
-			break
-		}
-	}
-
-	return
-}
-
-_read :: proc(fd: Handle, p: []byte) -> (n: int, err: Error) {
-	if len(p) == 0 {
-		return 0, nil
-	}
-
-	handle := win32.HANDLE(fd)
-
-	m: u32
-	is_console := win32.GetConsoleMode(handle, &m)
-
-	single_read_length: win32.DWORD
-	total_read: int
-	length := len(p)
-
-	to_read := min(win32.DWORD(length), MAX_RW)
-
-	e: win32.BOOL
-	if is_console {
-		n, err := _read_console(handle, p[total_read:][:to_read])
-		total_read += n
-		if err != nil {
-			return int(total_read), err
-		}
-	} else {
-		e = win32.ReadFile(handle, &p[total_read], to_read, &single_read_length, nil)
-	}
-	if single_read_length <= 0 || !e {
-		return int(total_read), _get_platform_error()
-	}
-	total_read += int(single_read_length)
-
-	return int(total_read), nil
-}
-
-
-_read_at :: proc(fd: Handle, p: []byte, offset: i64) -> (n: int, err: Error) {
-	if offset < 0 {
-		return 0, .Invalid_Offset
-	}
-
-	b, offset := p, offset
-	for len(b) > 0 {
-		m := _pread(fd, b, offset) or_return
-		n += m
-		b = b[m:]
-		offset += i64(m)
-	}
-	return
-=======
 
 INVALID_HANDLE :: ~uintptr(0)
 
@@ -501,7 +288,6 @@
 	}
 
 	return int(total_read), nil
->>>>>>> 33895b6d
 }
 
 _read_at :: proc(f: ^File, p: []byte, offset: i64) -> (n: int, err: Error) {
@@ -543,66 +329,6 @@
 	return
 }
 
-<<<<<<< HEAD
-
-
-_pread :: proc(fd: Handle, data: []byte, offset: i64) -> (n: int, err: Error) {
-	buf := data
-	if len(buf) > MAX_RW {
-		buf = buf[:MAX_RW]
-
-	}
-	curr_offset := seek(fd, offset, .Current) or_return
-	defer seek(fd, curr_offset, .Start)
-
-	o := win32.OVERLAPPED{
-		OffsetHigh = u32(offset>>32),
-		Offset = u32(offset),
-	}
-
-	// TODO(bill): Determine the correct behaviour for consoles
-
-	h := win32.HANDLE(fd)
-	done: win32.DWORD
-	_ok_or_error(win32.ReadFile(h, raw_data(buf), u32(len(buf)), &done, &o)) or_return
-	return int(done), nil
-}
-
-_pwrite :: proc(fd: Handle, data: []byte, offset: i64) -> (n: int, err: Error) {
-	buf := data
-	if len(buf) > MAX_RW {
-		buf = buf[:MAX_RW]
-
-	}
-	curr_offset := seek(fd, offset, .Current) or_return
-	defer seek(fd, curr_offset, .Start)
-
-	o := win32.OVERLAPPED{
-		OffsetHigh = u32(offset>>32),
-		Offset = u32(offset),
-	}
-
-	h := win32.HANDLE(fd)
-	done: win32.DWORD
-	_ok_or_error(win32.WriteFile(h, raw_data(buf), u32(len(buf)), &done, &o)) or_return
-	return int(done), nil
-}
-
-_write :: proc(fd: Handle, p: []byte) -> (n: int, err: Error) {
-	return
-}
-
-_write_at :: proc(fd: Handle, p: []byte, offset: i64) -> (n: int, err: Error) {
-	if offset < 0 {
-		return 0, .Invalid_Offset
-	}
-
-	b, offset := p, offset
-	for len(b) > 0 {
-		m := _pwrite(fd, b, offset) or_return
-		n += m
-		b = b[m:]
-=======
 _read_from :: proc(f: ^File, r: io.Reader) -> (n: i64, err: Error) {
 	// TODO(bill)
 	return
@@ -666,7 +392,6 @@
 		m := pwrite(f, p, offset) or_return
 		n += m
 		p = p[m:]
->>>>>>> 33895b6d
 		offset += i64(m)
 	}
 	return
@@ -677,12 +402,6 @@
 	return
 }
 
-<<<<<<< HEAD
-_file_size :: proc(fd: Handle) -> (n: i64, err: Error) {
-	length: win32.LARGE_INTEGER
-	err = _ok_or_error(win32.GetFileSizeEx(win32.HANDLE(fd), &length))
-	return i64(length), err
-=======
 _file_size :: proc(f: ^File) -> (n: i64, err: Error) {
 	length: win32.LARGE_INTEGER
 	handle := _handle(f)
@@ -691,7 +410,6 @@
 	}
 	n = i64(length)
 	return
->>>>>>> 33895b6d
 }
 
 
@@ -699,27 +417,6 @@
 	return _flush(f)
 }
 
-<<<<<<< HEAD
-_flush :: proc(fd: Handle) -> Error {
-	return _ok_or_error(win32.FlushFileBuffers(win32.HANDLE(fd)))
-}
-
-_truncate :: proc(fd: Handle, size: i64) -> Error {
-	offset := seek(fd, size, .Start) or_return
-	defer seek(fd, offset, .Start)
-
-	return _ok_or_error(win32.SetEndOfFile(win32.HANDLE(fd)))
-}
-
-_remove :: proc(name: string) -> Error {
-	p := win32.utf8_to_wstring(_fix_long_path(name))
-
-	err := _ok_or_error(win32.DeleteFileW(p))
-	if err == nil {
-		return nil
-	}
-	err1 := _ok_or_error(win32.RemoveDirectoryW(p))
-=======
 _flush :: proc(f: ^File) -> Error {
 	handle := _handle(f)
 	if !win32.FlushFileBuffers(handle) {
@@ -754,7 +451,6 @@
 	if !win32.RemoveDirectoryW(p) {
 		err1 = _get_platform_error()
 	}
->>>>>>> 33895b6d
 	if err1 == nil {
 		return nil
 	}
@@ -768,14 +464,10 @@
 				err = err1
 			} else if a & win32.FILE_ATTRIBUTE_READONLY != 0 {
 				if win32.SetFileAttributesW(p, a &~ win32.FILE_ATTRIBUTE_READONLY) {
-<<<<<<< HEAD
-					err = _ok_or_error(win32.DeleteFileW(p))
-=======
 					err = nil
 					if !win32.DeleteFileW(p) {
 						err = _get_platform_error()
 					}
->>>>>>> 33895b6d
 				}
 			}
 		}
@@ -785,11 +477,6 @@
 }
 
 _rename :: proc(old_path, new_path: string) -> Error {
-<<<<<<< HEAD
-	from := win32.utf8_to_wstring(old_path, context.temp_allocator)
-	to := win32.utf8_to_wstring(new_path, context.temp_allocator)
-	return _ok_or_error(win32.MoveFileExW(from, to, win32.MOVEFILE_REPLACE_EXISTING))
-=======
 	from := _fix_long_path(old_path)
 	to := _fix_long_path(new_path)
 	if win32.MoveFileExW(from, to, win32.MOVEFILE_REPLACE_EXISTING) {
@@ -797,23 +484,10 @@
 	}
 	return _get_platform_error()
 
->>>>>>> 33895b6d
 }
 
 
 _link :: proc(old_name, new_name: string) -> Error {
-<<<<<<< HEAD
-	n := win32.utf8_to_wstring(_fix_long_path(new_name))
-	o := win32.utf8_to_wstring(_fix_long_path(old_name))
-	return _ok_or_error(win32.CreateHardLinkW(n, o, nil))
-}
-
-_symlink :: proc(old_name, new_name: string) -> Error {
-	return nil
-}
-
-_read_link :: proc(name: string) -> (string, Error) {
-=======
 	o := _fix_long_path(old_name)
 	n := _fix_long_path(new_name)
 	if win32.CreateHardLinkW(n, o, nil) {
@@ -931,13 +605,7 @@
 		return _normalize_link_path(p, allocator)
 	}
 	// Path wasn't a symlink/junction but another reparse point kind
->>>>>>> 33895b6d
 	return "", nil
-}
-
-_unlink :: proc(path: string) -> Error {
-	wpath := win32.utf8_to_wstring(path, context.temp_allocator)
-	return _ok_or_error(win32.DeleteFileW(wpath))
 }
 
 
@@ -1002,8 +670,6 @@
 
 
 _chtimes :: proc(name: string, atime, mtime: time.Time) -> Error {
-<<<<<<< HEAD
-=======
 	f := open(name, {.Write}) or_return
 	defer close(f)
 	return _fchtimes(f, atime, mtime)
@@ -1033,41 +699,12 @@
 	if !win32.SetFileInformationByHandle(_handle(f), .FileBasicInfo, &info, size_of(d)) {
 		return _get_platform_error()
 	}
->>>>>>> 33895b6d
 	return nil
 }
 
 
 
 _exists :: proc(path: string) -> bool {
-<<<<<<< HEAD
-	wpath := win32.utf8_to_wstring(path, context.temp_allocator)
-	return bool(win32.PathFileExistsW(wpath))
-}
-
-_is_file :: proc(fd: Handle) -> bool {
-	hnd := win32.HANDLE(fd)
-
-	file_info: win32.BY_HANDLE_FILE_INFORMATION
-	if ok := win32.GetFileInformationByHandle(hnd, &file_info); !ok {
-		return false
-	}
-	no_flags :: win32.FILE_ATTRIBUTE_DIRECTORY | win32.FILE_ATTRIBUTE_DEVICE
-	yes_flags :: win32.FILE_ATTRIBUTE_NORMAL
-	return (file_info.dwFileAttributes & no_flags == 0) && (file_info.dwFileAttributes & yes_flags != 0)
-}
-
-_is_dir :: proc(fd: Handle) -> bool {
-	hnd := win32.HANDLE(fd)
-
-	file_info: win32.BY_HANDLE_FILE_INFORMATION
-	if ok := win32.GetFileInformationByHandle(hnd, &file_info); !ok {
-		return false
-	}
-	return file_info.dwFileAttributes & win32.FILE_ATTRIBUTE_DIRECTORY != 0
-}
-
-=======
 	wpath := _fix_long_path(path)
 	attribs := win32.GetFileAttributesW(wpath)
 	return i32(attribs) != win32.INVALID_FILE_ATTRIBUTES
@@ -1089,5 +726,4 @@
 		return attribs & win32.FILE_ATTRIBUTE_DIRECTORY != 0
 	}
 	return false
-}
->>>>>>> 33895b6d
+}