// #define NO_ARRAY_BOUNDS_CHECK

#include "common.cpp"
#include "timings.cpp"
#include "tokenizer.cpp"
#if defined(GB_SYSTEM_WINDOWS)
	#pragma warning(push)
	#pragma warning(disable: 4505)
#endif
#include "big_int.cpp"
#if defined(GB_SYSTEM_WINDOWS)
	#pragma warning(pop)
#endif
#include "exact_value.cpp"
#include "build_settings.cpp"

gb_global ThreadPool global_thread_pool;
gb_internal void init_global_thread_pool(void) {
	isize thread_count = gb_max(build_context.thread_count, 1);
	isize worker_count = thread_count-1; // NOTE(bill): The main thread will also be used for work
	thread_pool_init(&global_thread_pool, permanent_allocator(), worker_count, "ThreadPoolWorker");
}
gb_internal bool global_thread_pool_add_task(WorkerTaskProc *proc, void *data) {
	return thread_pool_add_task(&global_thread_pool, proc, data);
}
gb_internal void global_thread_pool_wait(void) {
	thread_pool_wait(&global_thread_pool);
}


gb_internal void debugf(char const *fmt, ...) {
	if (build_context.show_debug_messages) {
		gb_printf_err("[DEBUG] ");
		va_list va;
		va_start(va, fmt);
		(void)gb_printf_err_va(fmt, va);
		va_end(va);
	}
}

gb_global Timings global_timings = {0};

#if defined(GB_SYSTEM_WINDOWS)
#include "llvm-c/Types.h"
#else
#include <llvm-c/Types.h>
#endif

#include "parser.hpp"
#include "checker.hpp"

#include "parser.cpp"
#include "checker.cpp"
#include "docs.cpp"

#include "llvm_backend.cpp"

#if defined(GB_SYSTEM_OSX)
	#include <llvm/Config/llvm-config.h>
	#if LLVM_VERSION_MAJOR < 11
	#error LLVM Version 11+ is required => "brew install llvm@11"
	#endif
	#if LLVM_VERSION_MAJOR > 14
	#error LLVM Version 11..=14 is required => "brew install llvm@14"
	#endif
#endif

#include "bug_report.cpp"

// NOTE(bill): 'name' is used in debugging and profiling modes
gb_internal i32 system_exec_command_line_app(char const *name, char const *fmt, ...) {
	isize const cmd_cap = 64<<20; // 64 MiB should be more than enough
	char *cmd_line = gb_alloc_array(gb_heap_allocator(), char, cmd_cap);
	isize cmd_len = 0;
	va_list va;
	i32 exit_code = 0;

	va_start(va, fmt);
	cmd_len = gb_snprintf_va(cmd_line, cmd_cap-1, fmt, va);
	va_end(va);

#if defined(GB_SYSTEM_WINDOWS)
	STARTUPINFOW start_info = {gb_size_of(STARTUPINFOW)};
	PROCESS_INFORMATION pi = {0};
	String16 wcmd = {};

	start_info.dwFlags = STARTF_USESTDHANDLES | STARTF_USESHOWWINDOW;
	start_info.wShowWindow = SW_SHOW;
	start_info.hStdInput   = GetStdHandle(STD_INPUT_HANDLE);
	start_info.hStdOutput  = GetStdHandle(STD_OUTPUT_HANDLE);
	start_info.hStdError   = GetStdHandle(STD_ERROR_HANDLE);


	if (build_context.show_system_calls) {
		gb_printf_err("[SYSTEM CALL] %s\n", name);
		gb_printf_err("%.*s\n\n", cast(int)(cmd_len-1), cmd_line);
	}

	wcmd = string_to_string16(permanent_allocator(), make_string(cast(u8 *)cmd_line, cmd_len-1));
	if (CreateProcessW(nullptr, wcmd.text,
					   nullptr, nullptr, true, 0, nullptr, nullptr,
					   &start_info, &pi)) {
		WaitForSingleObject(pi.hProcess, INFINITE);
		GetExitCodeProcess(pi.hProcess, cast(DWORD *)&exit_code);

		CloseHandle(pi.hProcess);
		CloseHandle(pi.hThread);
	} else {
		// NOTE(bill): failed to create process
		gb_printf_err("Failed to execute command:\n\t%s\n", cmd_line);
		exit_code = -1;
	}

#elif defined(GB_SYSTEM_OSX) || defined(GB_SYSTEM_UNIX)
	if (build_context.show_system_calls) {
		gb_printf_err("[SYSTEM CALL] %s\n", name);
		gb_printf_err("%s\n\n", cmd_line);
	}
	exit_code = system(cmd_line);
	if (WIFEXITED(exit_code)) {
		exit_code = WEXITSTATUS(exit_code);
	}
#endif

	if (exit_code) {
		exit(exit_code);
	}

	return exit_code;
}


gb_internal i32 linker_stage(lbGenerator *gen) {
	i32 result = 0;
	Timings *timings = &global_timings;

	String output_filename = path_to_string(heap_allocator(), build_context.build_paths[BuildPath_Output]);
	debugf("Linking %.*s\n", LIT(output_filename));

	// TOOD(Jeroen): Make a `build_paths[BuildPath_Object] to avoid `%.*s.o`.

	if (is_arch_wasm()) {
		timings_start_section(timings, str_lit("wasm-ld"));

	#if defined(GB_SYSTEM_WINDOWS)
		result = system_exec_command_line_app("wasm-ld",
			"\"%.*s\\bin\\wasm-ld\" \"%.*s.o\" -o \"%.*s\" %.*s %.*s",
			LIT(build_context.ODIN_ROOT),
			LIT(output_filename), LIT(output_filename), LIT(build_context.link_flags), LIT(build_context.extra_linker_flags));
	#else
		result = system_exec_command_line_app("wasm-ld",
			"wasm-ld \"%.*s.o\" -o \"%.*s\" %.*s %.*s",
			LIT(output_filename), LIT(output_filename), LIT(build_context.link_flags), LIT(build_context.extra_linker_flags));
	#endif
		return result;
	}

	if (build_context.cross_compiling && selected_target_metrics->metrics == &target_essence_amd64) {
#if defined(GB_SYSTEM_UNIX) 
		result = system_exec_command_line_app("linker", "x86_64-essence-gcc \"%.*s.o\" -o \"%.*s\" %.*s %.*s",
			LIT(output_filename), LIT(output_filename), LIT(build_context.link_flags), LIT(build_context.extra_linker_flags));
#else
		gb_printf_err("Linking for cross compilation for this platform is not yet supported (%.*s %.*s)\n",
			LIT(target_os_names[build_context.metrics.os]),
			LIT(target_arch_names[build_context.metrics.arch])
		);
#endif
	} else if (build_context.cross_compiling && build_context.different_os) {
		gb_printf_err("Linking for cross compilation for this platform is not yet supported (%.*s %.*s)\n",
			LIT(target_os_names[build_context.metrics.os]),
			LIT(target_arch_names[build_context.metrics.arch])
		);
		build_context.keep_object_files = true;
	} else {
	#if defined(GB_SYSTEM_WINDOWS)
		bool is_windows = true;
	#else
		bool is_windows = false;
	#endif
	#if defined(GB_SYSTEM_OSX)
		bool is_osx = true;
	#else
		bool is_osx = false;
	#endif


		if (is_windows) {
			String section_name = str_lit("msvc-link");
			if (build_context.use_lld) {
				section_name = str_lit("lld-link");
			}
			timings_start_section(timings, section_name);

			gbString lib_str = gb_string_make(heap_allocator(), "");
			defer (gb_string_free(lib_str));

			gbString link_settings = gb_string_make_reserve(heap_allocator(), 256);
			defer (gb_string_free(link_settings));

			// Add library search paths.
			if (build_context.build_paths[BuildPath_VS_LIB].basename.len > 0) {
				String path = {};
				auto add_path = [&](String path) {
					if (path[path.len-1] == '\\') {
						path.len -= 1;
					}
					link_settings = gb_string_append_fmt(link_settings, " /LIBPATH:\"%.*s\"", LIT(path));
				};
				add_path(build_context.build_paths[BuildPath_Win_SDK_UM_Lib].basename);
				add_path(build_context.build_paths[BuildPath_Win_SDK_UCRT_Lib].basename);
				add_path(build_context.build_paths[BuildPath_VS_LIB].basename);
			}


			StringSet libs = {};
			string_set_init(&libs, heap_allocator(), 64);
			defer (string_set_destroy(&libs));

			StringSet asm_files = {};
			string_set_init(&asm_files, heap_allocator(), 64);
			defer (string_set_destroy(&asm_files));

			for_array(j, gen->foreign_libraries) {
				Entity *e = gen->foreign_libraries[j];
				GB_ASSERT(e->kind == Entity_LibraryName);
				for_array(i, e->LibraryName.paths) {
					String lib = string_trim_whitespace(e->LibraryName.paths[i]);
					// IMPORTANT NOTE(bill): calling `string_to_lower` here is not an issue because
					// we will never uses these strings afterwards
					string_to_lower(&lib);
					if (lib.len == 0) {
						continue;
					}

					if (has_asm_extension(lib)) {
						if (!string_set_update(&asm_files, lib)) {
							String asm_file = asm_files.entries[i].value;
							String obj_file = concatenate_strings(permanent_allocator(), asm_file, str_lit(".obj"));

							result = system_exec_command_line_app("nasm",
								"\"%.*s\\bin\\nasm\\windows\\nasm.exe\" \"%.*s\" "
								"-f win64 "
								"-o \"%.*s\" "
								"%.*s "
								"",
								LIT(build_context.ODIN_ROOT), LIT(asm_file),
								LIT(obj_file),
								LIT(build_context.extra_assembler_flags)
							);

							if (result) {
								return result;
							}
							array_add(&gen->output_object_paths, obj_file);
						}
					} else {
						if (!string_set_update(&libs, lib)) {
							lib_str = gb_string_append_fmt(lib_str, " \"%.*s\"", LIT(lib));
						}
					}
				}
			}

			if (build_context.build_mode == BuildMode_DynamicLibrary) {
				link_settings = gb_string_append_fmt(link_settings, " /DLL");
			} else {
				link_settings = gb_string_append_fmt(link_settings, " /ENTRY:mainCRTStartup");
			}

			if (build_context.pdb_filepath != "") {
				String pdb_path = path_to_string(heap_allocator(), build_context.build_paths[BuildPath_PDB]);
				link_settings = gb_string_append_fmt(link_settings, " /PDB:%.*s", LIT(pdb_path));
			}

			if (build_context.no_crt) {
				link_settings = gb_string_append_fmt(link_settings, " /nodefaultlib");
			} else {
				link_settings = gb_string_append_fmt(link_settings, " /defaultlib:libcmt");
			}

			if (build_context.ODIN_DEBUG) {
				link_settings = gb_string_append_fmt(link_settings, " /DEBUG");
			}

			gbString object_files = gb_string_make(heap_allocator(), "");
			defer (gb_string_free(object_files));
			for_array(i, gen->output_object_paths) {
				String object_path = gen->output_object_paths[i];
				object_files = gb_string_append_fmt(object_files, "\"%.*s\" ", LIT(object_path));
			}

			String vs_exe_path = path_to_string(heap_allocator(), build_context.build_paths[BuildPath_VS_EXE]);
			defer (gb_free(heap_allocator(), vs_exe_path.text));

			String windows_sdk_bin_path = path_to_string(heap_allocator(), build_context.build_paths[BuildPath_Win_SDK_Bin_Path]);
			defer (gb_free(heap_allocator(), windows_sdk_bin_path.text));

			char const *subsystem_str = build_context.use_subsystem_windows ? "WINDOWS" : "CONSOLE";
			if (!build_context.use_lld) { // msvc
				String res_path = {};
				defer (gb_free(heap_allocator(), res_path.text));
				if (build_context.has_resource) {
					String temp_res_path = path_to_string(heap_allocator(), build_context.build_paths[BuildPath_RES]);
					res_path = concatenate3_strings(heap_allocator(), str_lit("\""), temp_res_path, str_lit("\""));
					gb_free(heap_allocator(), temp_res_path.text);

					String rc_path  = path_to_string(heap_allocator(), build_context.build_paths[BuildPath_RC]);
					defer (gb_free(heap_allocator(), rc_path.text));

					result = system_exec_command_line_app("msvc-link",
						"\"%.*src.exe\" /nologo /fo \"%.*s\" \"%.*s\"",
						LIT(windows_sdk_bin_path),
						LIT(res_path),
						LIT(rc_path)
					);

					if (result) {
						return result;
					}
				}

				result = system_exec_command_line_app("msvc-link",
					"\"%.*slink.exe\" %s %.*s -OUT:\"%.*s\" %s "
					"/nologo /incremental:no /opt:ref /subsystem:%s "
					" %.*s "
					" %.*s "
					" %s "
					"",
					LIT(vs_exe_path), object_files, LIT(res_path), LIT(output_filename),
					link_settings,
					subsystem_str,
					LIT(build_context.link_flags),
					LIT(build_context.extra_linker_flags),
					lib_str
				);
				if (result) {
					return result;
				}
			} else { // lld
				result = system_exec_command_line_app("msvc-lld-link",
					"\"%.*s\\bin\\lld-link\" %s -OUT:\"%.*s\" %s "
					"/nologo /incremental:no /opt:ref /subsystem:%s "
					" %.*s "
					" %.*s "
					" %s "
					"",
					LIT(build_context.ODIN_ROOT), object_files, LIT(output_filename),
					link_settings,
					subsystem_str,
					LIT(build_context.link_flags),
					LIT(build_context.extra_linker_flags),
					lib_str
				);

				if (result) {
					return result;
				}
			}
		} else {
			timings_start_section(timings, str_lit("ld-link"));

			// NOTE(vassvik): get cwd, for used for local shared libs linking, since those have to be relative to the exe
			char cwd[256];
			#if !defined(GB_SYSTEM_WINDOWS)
			getcwd(&cwd[0], 256);
			#endif
			//printf("%s\n", cwd);

			// NOTE(vassvik): needs to add the root to the library search paths, so that the full filenames of the library
			//                files can be passed with -l:
			gbString lib_str = gb_string_make(heap_allocator(), "-L/");
			defer (gb_string_free(lib_str));

			StringSet libs = {};
			string_set_init(&libs, heap_allocator(), 64);
			defer (string_set_destroy(&libs));

			for_array(j, gen->foreign_libraries) {
				Entity *e = gen->foreign_libraries[j];
				GB_ASSERT(e->kind == Entity_LibraryName);
				for_array(i, e->LibraryName.paths) {
					String lib = string_trim_whitespace(e->LibraryName.paths[i]);
					if (lib.len == 0) {
						continue;
					}
					if (string_set_update(&libs, lib)) {
						continue;
					}

					// NOTE(zangent): Sometimes, you have to use -framework on MacOS.
					//   This allows you to specify '-f' in a #foreign_system_library,
					//   without having to implement any new syntax specifically for MacOS.
					if (build_context.metrics.os == TargetOs_darwin) {
						if (string_ends_with(lib, str_lit(".framework"))) {
							// framework thingie
							String lib_name = lib;
							lib_name = remove_extension_from_path(lib_name);
							lib_str = gb_string_append_fmt(lib_str, " -framework %.*s ", LIT(lib_name));
						} else if (string_ends_with(lib, str_lit(".a")) || string_ends_with(lib, str_lit(".o")) || string_ends_with(lib, str_lit(".dylib"))) {
							// For:
							// object
							// dynamic lib
							// static libs, absolute full path relative to the file in which the lib was imported from
							lib_str = gb_string_append_fmt(lib_str, " %.*s ", LIT(lib));
						} else {
							// dynamic or static system lib, just link regularly searching system library paths
							lib_str = gb_string_append_fmt(lib_str, " -l%.*s ", LIT(lib));
						}
					} else {
						// NOTE(vassvik): static libraries (.a files) in linux can be linked to directly using the full path,
						//                since those are statically linked to at link time. shared libraries (.so) has to be
						//                available at runtime wherever the executable is run, so we make require those to be
						//                local to the executable (unless the system collection is used, in which case we search
						//                the system library paths for the library file).
						if (string_ends_with(lib, str_lit(".a")) || string_ends_with(lib, str_lit(".o"))) {
							// static libs and object files, absolute full path relative to the file in which the lib was imported from
							lib_str = gb_string_append_fmt(lib_str, " -l:\"%.*s\" ", LIT(lib));
						} else if (string_ends_with(lib, str_lit(".so"))) {
							// dynamic lib, relative path to executable
							// NOTE(vassvik): it is the user's responsibility to make sure the shared library files are visible
							//                at runtime to the executable
							lib_str = gb_string_append_fmt(lib_str, " -l:\"%s/%.*s\" ", cwd, LIT(lib));
						} else {
							// dynamic or static system lib, just link regularly searching system library paths
							lib_str = gb_string_append_fmt(lib_str, " -l%.*s ", LIT(lib));
						}
					}
				}
			}


			gbString object_files = gb_string_make(heap_allocator(), "");
			defer (gb_string_free(object_files));
			for_array(i, gen->output_object_paths) {
				String object_path = gen->output_object_paths[i];
				object_files = gb_string_append_fmt(object_files, "\"%.*s\" ", LIT(object_path));
			}

			gbString link_settings = gb_string_make_reserve(heap_allocator(), 32);

			if (build_context.no_crt) {
				link_settings = gb_string_append_fmt(link_settings, "-nostdlib ");
			}

			// NOTE(dweiler): We use clang as a frontend for the linker as there are
			// other runtime and compiler support libraries that need to be linked in
			// very specific orders such as libgcc_s, ld-linux-so, unwind, etc.
			// These are not always typically inside /lib, /lib64, or /usr versions
			// of that, e.g libgcc.a is in /usr/lib/gcc/{version}, and can vary on
			// the distribution of Linux even. The gcc or clang specs is the only
			// reliable way to query this information to call ld directly.
			if (build_context.build_mode == BuildMode_DynamicLibrary) {
				// NOTE(dweiler): Let the frontend know we're building a shared library
				// so it doesn't generate symbols which cannot be relocated.
				link_settings = gb_string_appendc(link_settings, "-shared ");

				// NOTE(dweiler): _odin_entry_point must be called at initialization
				// time of the shared object, similarly, _odin_exit_point must be called
				// at deinitialization. We can pass both -init and -fini to the linker by
				// using a comma separated list of arguments to -Wl.
				//
				// This previously used ld but ld cannot actually build a shared library
				// correctly this way since all the other dependencies provided implicitly
				// by the compiler frontend are still needed and most of the command
				// line arguments prepared previously are incompatible with ld.
				if (build_context.metrics.os == TargetOs_darwin) {
					link_settings = gb_string_appendc(link_settings, "-Wl,-init,'__odin_entry_point' ");
					// NOTE(weshardee): __odin_exit_point should also be added, but -fini 
					// does not exist on MacOS
				} else {
					link_settings = gb_string_appendc(link_settings, "-Wl,-init,'_odin_entry_point' ");
					link_settings = gb_string_appendc(link_settings, "-Wl,-fini,'_odin_exit_point' ");
				}
				
			} else if (build_context.metrics.os != TargetOs_openbsd) {
				// OpenBSD defaults to PIE executable. do not pass -no-pie for it.
				link_settings = gb_string_appendc(link_settings, "-no-pie ");
			}

			gbString platform_lib_str = gb_string_make(heap_allocator(), "");
			defer (gb_string_free(platform_lib_str));
			if (build_context.metrics.os == TargetOs_darwin) {
				platform_lib_str = gb_string_appendc(platform_lib_str, "-lSystem -lm -Wl,-syslibroot /Library/Developer/CommandLineTools/SDKs/MacOSX.sdk -L/usr/local/lib");
			} else {
				platform_lib_str = gb_string_appendc(platform_lib_str, "-lc -lm");
			}

			if (build_context.metrics.os == TargetOs_darwin) {
				// This sets a requirement of Mountain Lion and up, but the compiler doesn't work without this limit.
				if (build_context.minimum_os_version_string.len) {
					link_settings = gb_string_append_fmt(link_settings, " -mmacosx-version-min=%.*s ", LIT(build_context.minimum_os_version_string));
				} else if (build_context.metrics.arch == TargetArch_arm64) {
					link_settings = gb_string_appendc(link_settings, " -mmacosx-version-min=12.0.0  ");
				} else {
					link_settings = gb_string_appendc(link_settings, " -mmacosx-version-min=10.12.0 ");
				}
				// This points the linker to where the entry point is
				link_settings = gb_string_appendc(link_settings, " -e _main ");
			}

			gbString link_command_line = gb_string_make(heap_allocator(), "clang -Wno-unused-command-line-argument ");
			defer (gb_string_free(link_command_line));

			link_command_line = gb_string_appendc(link_command_line, object_files);
			link_command_line = gb_string_append_fmt(link_command_line, " -o \"%.*s\" ", LIT(output_filename));
			link_command_line = gb_string_append_fmt(link_command_line, " %s ", platform_lib_str);
			link_command_line = gb_string_append_fmt(link_command_line, " %s ", lib_str);
			link_command_line = gb_string_append_fmt(link_command_line, " %.*s ", LIT(build_context.link_flags));
			link_command_line = gb_string_append_fmt(link_command_line, " %.*s ", LIT(build_context.extra_linker_flags));
			link_command_line = gb_string_append_fmt(link_command_line, " %s ", link_settings);

			result = system_exec_command_line_app("ld-link", link_command_line);

			if (result) {
				return result;
			}

			if (is_osx && build_context.ODIN_DEBUG) {
				// NOTE: macOS links DWARF symbols dynamically. Dsymutil will map the stubs in the exe
				// to the symbols in the object file
				result = system_exec_command_line_app("dsymutil", "dsymutil %.*s", LIT(output_filename));

				if (result) {
					return result;
				}
			}
		}
	}

	return result;
}

gb_internal Array<String> setup_args(int argc, char const **argv) {
	gbAllocator a = heap_allocator();

#if defined(GB_SYSTEM_WINDOWS)
	int wargc = 0;
	wchar_t **wargv = command_line_to_wargv(GetCommandLineW(), &wargc);
	auto args = array_make<String>(a, 0, wargc);
	for (isize i = 0; i < wargc; i++) {
		wchar_t *warg = wargv[i];
		isize wlen = string16_len(warg);
		String16 wstr = make_string16(warg, wlen);
		String arg = string16_to_string(a, wstr);
		if (arg.len > 0) {
			array_add(&args, arg);
		}
	}
	return args;
#else
	auto args = array_make<String>(a, 0, argc);
	for (isize i = 0; i < argc; i++) {
		String arg = make_string_c(argv[i]);
		if (arg.len > 0) {
			array_add(&args, arg);
		}
	}
	return args;
#endif
}

gb_internal void print_usage_line(i32 indent, char const *fmt, ...) {
	while (indent --> 0) {
		gb_printf_err("\t");
	}
	va_list va;
	va_start(va, fmt);
	gb_printf_err_va(fmt, va);
	va_end(va);
	gb_printf_err("\n");
}

gb_internal void usage(String argv0) {
	print_usage_line(0, "%.*s is a tool for managing Odin source code", LIT(argv0));
	print_usage_line(0, "Usage:");
	print_usage_line(1, "%.*s command [arguments]", LIT(argv0));
	print_usage_line(0, "Commands:");
	print_usage_line(1, "build             compile directory of .odin files, as an executable.");
	print_usage_line(1, "                  one must contain the program's entry point, all must be in the same package.");
	print_usage_line(1, "run               same as 'build', but also then runs the newly compiled executable.");
	print_usage_line(1, "check             parse, and type check a directory of .odin files");
	print_usage_line(1, "strip-semicolon   parse, type check, and remove unneeded semicolons from the entire program");
	print_usage_line(1, "test              build and runs procedures with the attribute @(test) in the initial package");
	print_usage_line(1, "doc               generate documentation on a directory of .odin files");
	print_usage_line(1, "version           print version");
	print_usage_line(1, "report            print information useful to reporting a bug");
	print_usage_line(0, "");
	print_usage_line(0, "For further details on a command, invoke command help:");
	print_usage_line(1, "e.g. `odin build -help` or `odin help build`");
}

enum BuildFlagKind {
	BuildFlag_Invalid,

	BuildFlag_Help,
	BuildFlag_SingleFile,

	BuildFlag_OutFile,
	BuildFlag_OptimizationMode,
	BuildFlag_ShowTimings,
	BuildFlag_ShowUnused,
	BuildFlag_ShowUnusedWithLocation,
	BuildFlag_ShowMoreTimings,
	BuildFlag_ExportTimings,
	BuildFlag_ExportTimingsFile,
	BuildFlag_ShowSystemCalls,
	BuildFlag_ThreadCount,
	BuildFlag_KeepTempFiles,
	BuildFlag_Collection,
	BuildFlag_Define,
	BuildFlag_BuildMode,
	BuildFlag_Target,
	BuildFlag_Debug,
	BuildFlag_DisableAssert,
	BuildFlag_NoBoundsCheck,
	BuildFlag_NoDynamicLiterals,
	BuildFlag_NoCRT,
	BuildFlag_NoEntryPoint,
	BuildFlag_UseLLD,
	BuildFlag_UseSeparateModules,
	BuildFlag_ThreadedChecker,
	BuildFlag_NoThreadedChecker,
	BuildFlag_ShowDebugMessages,
	BuildFlag_Vet,
	BuildFlag_VetExtra,
	BuildFlag_UseLLVMApi,
	BuildFlag_IgnoreUnknownAttributes,
	BuildFlag_ExtraLinkerFlags,
	BuildFlag_ExtraAssemblerFlags,
	BuildFlag_Microarch,
	BuildFlag_TargetFeatures,
	BuildFlag_MinimumOSVersion,

	BuildFlag_RelocMode,
	BuildFlag_DisableRedZone,

	BuildFlag_TestName,

	BuildFlag_DisallowDo,
	BuildFlag_DefaultToNilAllocator,
	BuildFlag_InsertSemicolon,
	BuildFlag_StrictStyle,
	BuildFlag_StrictStyleInitOnly,
	BuildFlag_ForeignErrorProcedures,
	BuildFlag_DisallowRTTI,
	BuildFlag_UseStaticMapCalls,

	BuildFlag_Compact,
	BuildFlag_GlobalDefinitions,
	BuildFlag_GoToDefinitions,

	BuildFlag_Short,
	BuildFlag_AllPackages,
	BuildFlag_DocFormat,

	BuildFlag_IgnoreWarnings,
	BuildFlag_WarningsAsErrors,
	BuildFlag_VerboseErrors,
	BuildFlag_ErrorPosStyle,

	// internal use only
	BuildFlag_InternalIgnoreLazy,

#if defined(GB_SYSTEM_WINDOWS)
	BuildFlag_IgnoreVsSearch,
	BuildFlag_ResourceFile,
	BuildFlag_WindowsPdbName,
	BuildFlag_Subsystem,
#endif


	BuildFlag_COUNT,
};

enum BuildFlagParamKind {
	BuildFlagParam_None,

	BuildFlagParam_Boolean,
	BuildFlagParam_Integer,
	BuildFlagParam_Float,
	BuildFlagParam_String,

	BuildFlagParam_COUNT,
};

struct BuildFlag {
	BuildFlagKind      kind;
	String             name;
	BuildFlagParamKind param_kind;
	u32                command_support;
	bool               allow_mulitple;
};


gb_internal void add_flag(Array<BuildFlag> *build_flags, BuildFlagKind kind, String name, BuildFlagParamKind param_kind, u32 command_support, bool allow_mulitple=false) {
	BuildFlag flag = {kind, name, param_kind, command_support, allow_mulitple};
	array_add(build_flags, flag);
}

gb_internal ExactValue build_param_to_exact_value(String name, String param) {
	ExactValue value = {};

	/*
		Bail out on an empty param string
	*/
	if (param.len == 0) {
		gb_printf_err("Invalid flag parameter for '%.*s' = '%.*s'\n", LIT(name), LIT(param));
		return value;
	}

	/*
		Attempt to parse as bool first.
	*/
	if (str_eq_ignore_case(param, str_lit("t")) || str_eq_ignore_case(param, str_lit("true"))) {
		return exact_value_bool(true);
	}
	if (str_eq_ignore_case(param, str_lit("f")) || str_eq_ignore_case(param, str_lit("false"))) {
		return exact_value_bool(false);
	}

	/*
		Try to parse as an integer or float
	*/
	if (param[0] == '-' || param[0] == '+' || gb_is_between(param[0], '0', '9')) {
		if (string_contains_char(param, '.')) {
			value = exact_value_float_from_string(param);
		} else {
			value = exact_value_integer_from_string(param);
		}
		if (value.kind != ExactValue_Invalid) {
			return value;
		}
	}

	/*
		Treat the param as a string literal,
		optionally be quoted in '' to avoid being parsed as a bool, integer or float.
	*/
	value = exact_value_string(param);

	if (param[0] == '\'' && value.kind == ExactValue_String) {
		String s = value.value_string;
		if (s.len > 1 && s[0] == '\'' && s[s.len-1] == '\'') {
			value.value_string = substring(s, 1, s.len-1);
		}
	}

	if (value.kind != ExactValue_String) {
		gb_printf_err("Invalid flag parameter for '%.*s' = '%.*s'\n", LIT(name), LIT(param));
	}
	return value;
}

// Writes a did-you-mean message for formerly deprecated flags.
gb_internal void did_you_mean_flag(String flag) {
	gbAllocator a = heap_allocator();
	String name = copy_string(a, flag);
	defer (gb_free(a, name.text));
	string_to_lower(&name);

	if (name == "opt") {
		gb_printf_err("`-opt` is an unrecognized option. Did you mean `-o`?\n");
		return;
	}
	gb_printf_err("Unknown flag: '%.*s'\n", LIT(flag));
}

gb_internal bool parse_build_flags(Array<String> args) {
	auto build_flags = array_make<BuildFlag>(heap_allocator(), 0, BuildFlag_COUNT);
	add_flag(&build_flags, BuildFlag_Help,                    str_lit("help"),                      BuildFlagParam_None,    Command_all);
	add_flag(&build_flags, BuildFlag_SingleFile,              str_lit("file"),                      BuildFlagParam_None,    Command__does_build | Command__does_check);
	add_flag(&build_flags, BuildFlag_OutFile,                 str_lit("out"),                       BuildFlagParam_String,  Command__does_build | Command_test);
	add_flag(&build_flags, BuildFlag_OptimizationMode,        str_lit("o"),                         BuildFlagParam_String,  Command__does_build);
	add_flag(&build_flags, BuildFlag_OptimizationMode,        str_lit("O"),                         BuildFlagParam_String,  Command__does_build);
	add_flag(&build_flags, BuildFlag_ShowTimings,             str_lit("show-timings"),              BuildFlagParam_None,    Command__does_check);
	add_flag(&build_flags, BuildFlag_ShowMoreTimings,         str_lit("show-more-timings"),         BuildFlagParam_None,    Command__does_check);
	add_flag(&build_flags, BuildFlag_ExportTimings,           str_lit("export-timings"),            BuildFlagParam_String,  Command__does_check);
	add_flag(&build_flags, BuildFlag_ExportTimingsFile,       str_lit("export-timings-file"),       BuildFlagParam_String,  Command__does_check);
	add_flag(&build_flags, BuildFlag_ShowUnused,              str_lit("show-unused"),               BuildFlagParam_None,    Command_check);
	add_flag(&build_flags, BuildFlag_ShowUnusedWithLocation,  str_lit("show-unused-with-location"), BuildFlagParam_None,    Command_check);
	add_flag(&build_flags, BuildFlag_ShowSystemCalls,         str_lit("show-system-calls"),         BuildFlagParam_None,    Command_all);
	add_flag(&build_flags, BuildFlag_ThreadCount,             str_lit("thread-count"),              BuildFlagParam_Integer, Command_all);
	add_flag(&build_flags, BuildFlag_KeepTempFiles,           str_lit("keep-temp-files"),           BuildFlagParam_None,    Command__does_build | Command_strip_semicolon);
	add_flag(&build_flags, BuildFlag_Collection,              str_lit("collection"),                BuildFlagParam_String,  Command__does_check);
	add_flag(&build_flags, BuildFlag_Define,                  str_lit("define"),                    BuildFlagParam_String,  Command__does_check, true);
	add_flag(&build_flags, BuildFlag_BuildMode,               str_lit("build-mode"),                BuildFlagParam_String,  Command__does_build); // Commands_build is not used to allow for a better error message
	add_flag(&build_flags, BuildFlag_Target,                  str_lit("target"),                    BuildFlagParam_String,  Command__does_check);
	add_flag(&build_flags, BuildFlag_Debug,                   str_lit("debug"),                     BuildFlagParam_None,    Command__does_check);
	add_flag(&build_flags, BuildFlag_DisableAssert,           str_lit("disable-assert"),            BuildFlagParam_None,    Command__does_check);
	add_flag(&build_flags, BuildFlag_NoBoundsCheck,           str_lit("no-bounds-check"),           BuildFlagParam_None,    Command__does_check);
	add_flag(&build_flags, BuildFlag_NoDynamicLiterals,       str_lit("no-dynamic-literals"),       BuildFlagParam_None,    Command__does_check);
	add_flag(&build_flags, BuildFlag_NoCRT,                   str_lit("no-crt"),                    BuildFlagParam_None,    Command__does_build);
	add_flag(&build_flags, BuildFlag_NoEntryPoint,            str_lit("no-entry-point"),            BuildFlagParam_None,    Command__does_check &~ Command_test);
	add_flag(&build_flags, BuildFlag_UseLLD,                  str_lit("lld"),                       BuildFlagParam_None,    Command__does_build);
	add_flag(&build_flags, BuildFlag_UseSeparateModules,      str_lit("use-separate-modules"),      BuildFlagParam_None,    Command__does_build);
	add_flag(&build_flags, BuildFlag_ThreadedChecker,         str_lit("threaded-checker"),          BuildFlagParam_None,    Command__does_check);
	add_flag(&build_flags, BuildFlag_NoThreadedChecker,       str_lit("no-threaded-checker"),       BuildFlagParam_None,    Command__does_check);
	add_flag(&build_flags, BuildFlag_ShowDebugMessages,       str_lit("show-debug-messages"),       BuildFlagParam_None,    Command_all);
	add_flag(&build_flags, BuildFlag_Vet,                     str_lit("vet"),                       BuildFlagParam_None,    Command__does_check);
	add_flag(&build_flags, BuildFlag_VetExtra,                str_lit("vet-extra"),                 BuildFlagParam_None,    Command__does_check);
	add_flag(&build_flags, BuildFlag_UseLLVMApi,              str_lit("llvm-api"),                  BuildFlagParam_None,    Command__does_build);
	add_flag(&build_flags, BuildFlag_IgnoreUnknownAttributes, str_lit("ignore-unknown-attributes"), BuildFlagParam_None,    Command__does_check);
	add_flag(&build_flags, BuildFlag_ExtraLinkerFlags,        str_lit("extra-linker-flags"),        BuildFlagParam_String,  Command__does_build);
	add_flag(&build_flags, BuildFlag_ExtraAssemblerFlags,     str_lit("extra-assembler-flags"),     BuildFlagParam_String,  Command__does_build);
	add_flag(&build_flags, BuildFlag_Microarch,               str_lit("microarch"),                 BuildFlagParam_String,  Command__does_build);
	add_flag(&build_flags, BuildFlag_TargetFeatures,          str_lit("target-features"),           BuildFlagParam_String,  Command__does_build);
	add_flag(&build_flags, BuildFlag_MinimumOSVersion,        str_lit("minimum-os-version"),        BuildFlagParam_String,  Command__does_build);

	add_flag(&build_flags, BuildFlag_RelocMode,               str_lit("reloc-mode"),                BuildFlagParam_String,  Command__does_build);
	add_flag(&build_flags, BuildFlag_DisableRedZone,          str_lit("disable-red-zone"),          BuildFlagParam_None,    Command__does_build);

	add_flag(&build_flags, BuildFlag_TestName,                str_lit("test-name"),                 BuildFlagParam_String,  Command_test);

	add_flag(&build_flags, BuildFlag_DisallowDo,              str_lit("disallow-do"),               BuildFlagParam_None,    Command__does_check);
	add_flag(&build_flags, BuildFlag_DefaultToNilAllocator,   str_lit("default-to-nil-allocator"),  BuildFlagParam_None,    Command__does_check);
	add_flag(&build_flags, BuildFlag_InsertSemicolon,         str_lit("insert-semicolon"),          BuildFlagParam_None,    Command__does_check);
	add_flag(&build_flags, BuildFlag_StrictStyle,             str_lit("strict-style"),              BuildFlagParam_None,    Command__does_check);
	add_flag(&build_flags, BuildFlag_StrictStyleInitOnly,     str_lit("strict-style-init-only"),    BuildFlagParam_None,    Command__does_check);
	add_flag(&build_flags, BuildFlag_ForeignErrorProcedures,  str_lit("foreign-error-procedures"),  BuildFlagParam_None,    Command__does_check);

	add_flag(&build_flags, BuildFlag_DisallowRTTI,            str_lit("disallow-rtti"),             BuildFlagParam_None,    Command__does_check);

	add_flag(&build_flags, BuildFlag_UseStaticMapCalls,       str_lit("use-static-map-calls"),      BuildFlagParam_None,    Command__does_check);

	add_flag(&build_flags, BuildFlag_Short,                   str_lit("short"),                     BuildFlagParam_None,    Command_doc);
	add_flag(&build_flags, BuildFlag_AllPackages,             str_lit("all-packages"),              BuildFlagParam_None,    Command_doc);
	add_flag(&build_flags, BuildFlag_DocFormat,               str_lit("doc-format"),                BuildFlagParam_None,    Command_doc);

	add_flag(&build_flags, BuildFlag_IgnoreWarnings,          str_lit("ignore-warnings"),           BuildFlagParam_None,    Command_all);
	add_flag(&build_flags, BuildFlag_WarningsAsErrors,        str_lit("warnings-as-errors"),        BuildFlagParam_None,    Command_all);
	add_flag(&build_flags, BuildFlag_VerboseErrors,           str_lit("verbose-errors"),            BuildFlagParam_None,    Command_all);
	add_flag(&build_flags, BuildFlag_ErrorPosStyle,           str_lit("error-pos-style"),           BuildFlagParam_String,  Command_all);

	add_flag(&build_flags, BuildFlag_InternalIgnoreLazy,      str_lit("internal-ignore-lazy"),      BuildFlagParam_None,    Command_all);

#if defined(GB_SYSTEM_WINDOWS)
	add_flag(&build_flags, BuildFlag_IgnoreVsSearch,          str_lit("ignore-vs-search"),          BuildFlagParam_None,    Command__does_build);
	add_flag(&build_flags, BuildFlag_ResourceFile,            str_lit("resource"),                  BuildFlagParam_String,  Command__does_build);
	add_flag(&build_flags, BuildFlag_WindowsPdbName,          str_lit("pdb-name"),                  BuildFlagParam_String,  Command__does_build);
	add_flag(&build_flags, BuildFlag_Subsystem,               str_lit("subsystem"),                 BuildFlagParam_String,  Command__does_build);
#endif


	GB_ASSERT(args.count >= 3);
	Array<String> flag_args = array_slice(args, 3, args.count);

	bool set_flags[BuildFlag_COUNT] = {};

	bool bad_flags = false;
	for_array(i, flag_args) {
		String flag = flag_args[i];
		if (flag[0] != '-') {
			gb_printf_err("Invalid flag: %.*s\n", LIT(flag));
			continue;
		}

		if (string_starts_with(flag, str_lit("--"))) {
			flag = substring(flag, 1, flag.len);
		}

		String name = substring(flag, 1, flag.len);
		isize end = 0;
		bool have_equals = false;
		for (; end < name.len; end++) {
			if (name[end] == ':') break;
			if (name[end] == '=') {
				have_equals = true;
				break;
			}
		}

		name = substring(name, 0, end);
		String param = {};
		if (end < flag.len-1) param = substring(flag, 2+end, flag.len);

		bool is_supported = true;
		bool found = false;

		BuildFlag found_bf = {};
		for_array(build_flag_index, build_flags) {
			BuildFlag bf = build_flags[build_flag_index];
			if (bf.name == name) {
				found = true;
				found_bf = bf;
				if ((bf.command_support & build_context.command_kind) == 0) {
					is_supported = false;
					break;
				}

				if (set_flags[bf.kind]) {
					gb_printf_err("Previous flag set: '%.*s'\n", LIT(name));
					bad_flags = true;
				} else {
					ExactValue value = {};
					bool ok = false;
					if (bf.param_kind == BuildFlagParam_None) {
						if (param.len == 0) {
							ok = true;
						} else {
							gb_printf_err("Flag '%.*s' was not expecting a parameter '%.*s'\n", LIT(name), LIT(param));
							bad_flags = true;
						}
					} else if (param.len == 0) {
						gb_printf_err("Flag missing for '%.*s'\n", LIT(name));
						bad_flags = true;
					} else {
						ok = true;
						switch (bf.param_kind) {
						default: {
							ok = false;
						} break;
						case BuildFlagParam_Boolean: {
							if (str_eq_ignore_case(param, str_lit("t")) ||
								str_eq_ignore_case(param, str_lit("true")) ||
								param == "1") {
								value = exact_value_bool(true);
							} else if (str_eq_ignore_case(param, str_lit("f")) ||
									   str_eq_ignore_case(param, str_lit("false")) ||
									   param == "0") {
								value = exact_value_bool(false);
							} else {
								gb_printf_err("Invalid flag parameter for '%.*s' : '%.*s'\n", LIT(name), LIT(param));
							}
						} break;
						case BuildFlagParam_Integer: {
							value = exact_value_integer_from_string(param);
						} break;
						case BuildFlagParam_Float: {
							value = exact_value_float_from_string(param);
						} break;
						case BuildFlagParam_String: {
							value = exact_value_string(param);
							if (value.kind == ExactValue_String) {
								String s = value.value_string;
								if (s.len > 1 && s[0] == '"' && s[s.len-1] == '"') {
									value.value_string = substring(s, 1, s.len-1);
								}
							}
							break;
						}
						}
					}
					if (ok) {
						switch (bf.param_kind) {
						case BuildFlagParam_None:
							if (value.kind != ExactValue_Invalid) {
								gb_printf_err("%.*s expected no value, got %.*s\n", LIT(name), LIT(param));
								bad_flags = true;
								ok = false;
							}
							break;
						case BuildFlagParam_Boolean:
							if (value.kind != ExactValue_Bool) {
								gb_printf_err("%.*s expected a boolean, got %.*s\n", LIT(name), LIT(param));
								bad_flags = true;
								ok = false;
							}
							break;
						case BuildFlagParam_Integer:
							if (value.kind != ExactValue_Integer) {
								gb_printf_err("%.*s expected an integer, got %.*s\n", LIT(name), LIT(param));
								bad_flags = true;
								ok = false;
							}
							break;
						case BuildFlagParam_Float:
							if (value.kind != ExactValue_Float) {
								gb_printf_err("%.*s expected a floating pointer number, got %.*s\n", LIT(name), LIT(param));
								bad_flags = true;
								ok = false;
							}
							break;
						case BuildFlagParam_String:
							if (value.kind != ExactValue_String) {
								gb_printf_err("%.*s expected a string, got %.*s\n", LIT(name), LIT(param));
								bad_flags = true;
								ok = false;
							}
							break;
						}

						if (ok) switch (bf.kind) {
						case BuildFlag_Help:
							build_context.show_help = true;
							break;
						case BuildFlag_OutFile: {
							GB_ASSERT(value.kind == ExactValue_String);
							String path = value.value_string;
							path = string_trim_whitespace(path);
							if (is_build_flag_path_valid(path)) {
								build_context.out_filepath = path_to_full_path(heap_allocator(), path);
							} else {
								gb_printf_err("Invalid -out path, got %.*s\n", LIT(path));
								bad_flags = true;
							}
							break;
						}
						case BuildFlag_OptimizationMode: {
							GB_ASSERT(value.kind == ExactValue_String);
							if (value.value_string == "minimal") {
								build_context.optimization_level = 0;
							} else if (value.value_string == "size") {
								build_context.optimization_level = 1;
							} else if (value.value_string == "speed") {
								build_context.optimization_level = 2;
							} else {
								gb_printf_err("Invalid optimization mode for -o:<string>, got %.*s\n", LIT(value.value_string));
								gb_printf_err("Valid optimization modes:\n");
								gb_printf_err("\tminimal\n");
								gb_printf_err("\tsize\n");
								gb_printf_err("\tspeed\n");
								bad_flags = true;
							}
							break;
						}
						case BuildFlag_ShowTimings: {
							GB_ASSERT(value.kind == ExactValue_Invalid);
							build_context.show_timings = true;
							break;
						}
						case BuildFlag_ShowUnused: {
							GB_ASSERT(value.kind == ExactValue_Invalid);
							build_context.show_unused = true;
							break;
						}
						case BuildFlag_ShowUnusedWithLocation: {
							GB_ASSERT(value.kind == ExactValue_Invalid);
							build_context.show_unused = true;
							build_context.show_unused_with_location = true;
							break;
						}
						case BuildFlag_ShowMoreTimings:
							GB_ASSERT(value.kind == ExactValue_Invalid);
							build_context.show_timings = true;
							build_context.show_more_timings = true;
							break;
						case BuildFlag_ExportTimings: {
							GB_ASSERT(value.kind == ExactValue_String);
							/*
								NOTE(Jeroen): `build_context.export_timings_format == 0` means the option wasn't used.
							*/
							if (value.value_string == "json") {
								build_context.export_timings_format = TimingsExportJson;
							} else if (value.value_string == "csv") {
								build_context.export_timings_format = TimingsExportCSV;
							} else {
								gb_printf_err("Invalid export format for -export-timings:<string>, got %.*s\n", LIT(value.value_string));
								gb_printf_err("Valid export formats:\n");
								gb_printf_err("\tjson\n");
								gb_printf_err("\tcsv\n");
								bad_flags = true;
							}

							break;
						}
						case BuildFlag_ExportTimingsFile: {
							GB_ASSERT(value.kind == ExactValue_String);

							String export_path = string_trim_whitespace(value.value_string);
							if (is_build_flag_path_valid(export_path)) {
								build_context.export_timings_file = path_to_full_path(heap_allocator(), export_path);
							} else {
								gb_printf_err("Invalid -export-timings-file path, got %.*s\n", LIT(export_path));
								bad_flags = true;
							}

							break;
						}
						case BuildFlag_ShowSystemCalls: {
							GB_ASSERT(value.kind == ExactValue_Invalid);
							build_context.show_system_calls = true;
							break;
						}
						case BuildFlag_ThreadCount: {
							GB_ASSERT(value.kind == ExactValue_Integer);
							isize count = cast(isize)big_int_to_i64(&value.value_integer);
							if (count <= 0) {
								gb_printf_err("%.*s expected a positive non-zero number, got %.*s\n", LIT(name), LIT(param));
								build_context.thread_count = 1;
							} else {
								build_context.thread_count = count;
							}
							break;
						}
						case BuildFlag_KeepTempFiles: {
							GB_ASSERT(value.kind == ExactValue_Invalid);
							build_context.keep_temp_files = true;
							break;
						}
						case BuildFlag_Collection: {
							GB_ASSERT(value.kind == ExactValue_String);
							String str = value.value_string;
							isize eq_pos = -1;
							for (isize i = 0; i < str.len; i++) {
								if (str[i] == '=') {
									eq_pos = i;
									break;
								}
							}
							if (eq_pos < 0) {
								gb_printf_err("Expected 'name=path', got '%.*s'\n", LIT(param));
								bad_flags = true;
								break;
							}
							String name = substring(str, 0, eq_pos);
							String path = substring(str, eq_pos+1, str.len);
							if (name.len == 0 || path.len == 0) {
								gb_printf_err("Expected 'name=path', got '%.*s'\n", LIT(param));
								bad_flags = true;
								break;
							}

							if (!string_is_valid_identifier(name)) {
								gb_printf_err("Library collection name '%.*s' must be a valid identifier\n", LIT(name));
								bad_flags = true;
								break;
							}

							if (name == "_") {
								gb_printf_err("Library collection name cannot be an underscore\n");
								bad_flags = true;
								break;
							}

							if (name == "system") {
								gb_printf_err("Library collection name 'system' is reserved\n");
								bad_flags = true;
								break;
							}

							String prev_path = {};
							bool found = find_library_collection_path(name, &prev_path);
							if (found) {
								gb_printf_err("Library collection '%.*s' already exists with path '%.*s'\n", LIT(name), LIT(prev_path));
								bad_flags = true;
								break;
							}

							gbAllocator a = heap_allocator();
							String fullpath = path_to_fullpath(a, path);
							if (!path_is_directory(fullpath)) {
								gb_printf_err("Library collection '%.*s' path must be a directory, got '%.*s'\n", LIT(name), LIT(fullpath));
								gb_free(a, fullpath.text);
								bad_flags = true;
								break;
							}

							add_library_collection(name, path);

							// NOTE(bill): Allow for multiple library collections
							continue;
						}
						case BuildFlag_Define: {
							GB_ASSERT(value.kind == ExactValue_String);
							String str = value.value_string;
							isize eq_pos = -1;
							for (isize i = 0; i < str.len; i++) {
								if (str[i] == '=') {
									eq_pos = i;
									break;
								}
							}
							if (eq_pos < 0) {
								gb_printf_err("Expected 'name=value', got '%.*s'\n", LIT(param));
								bad_flags = true;
								break;
							}
							String name = substring(str, 0, eq_pos);
							String value = substring(str, eq_pos+1, str.len);
							if (name.len == 0 || value.len == 0) {
								gb_printf_err("Expected 'name=value', got '%.*s'\n", LIT(param));
								bad_flags = true;
								break;
							}

							if (!string_is_valid_identifier(name)) {
								gb_printf_err("Defined constant name '%.*s' must be a valid identifier\n", LIT(name));
								bad_flags = true;
								break;
							}

							if (name == "_") {
								gb_printf_err("Defined constant name cannot be an underscore\n");
								bad_flags = true;
								break;
							}

							char const *key = string_intern(name);

							if (map_get(&build_context.defined_values, key) != nullptr) {
								gb_printf_err("Defined constant '%.*s' already exists\n", LIT(name));
								bad_flags = true;
								break;
							}

							ExactValue v = build_param_to_exact_value(name, value);
							if (v.kind != ExactValue_Invalid) {
								map_set(&build_context.defined_values, key, v);
							} else {
								gb_printf_err("Invalid define constant value: '%.*s'. Define constants must be a valid Odin literal.\n", LIT(value));
								bad_flags = true;
							}

							break;
						}

						case BuildFlag_Target: {
							GB_ASSERT(value.kind == ExactValue_String);
							String str = value.value_string;
							bool found = false;

							for (isize i = 0; i < gb_count_of(named_targets); i++) {
								if (str_eq_ignore_case(str, named_targets[i].name)) {
									found = true;
									selected_target_metrics = named_targets + i;
									break;
								}
							}

							if (!found) {
								struct DistanceAndTargetIndex {
									isize distance;
									isize target_index;
								};

								DistanceAndTargetIndex distances[gb_count_of(named_targets)] = {};
								for (isize i = 0; i < gb_count_of(named_targets); i++) {
									distances[i].target_index = i;
									distances[i].distance = levenstein_distance_case_insensitive(str, named_targets[i].name);
								}
								gb_sort_array(distances, gb_count_of(distances), gb_isize_cmp(gb_offset_of(DistanceAndTargetIndex, distance)));

								gb_printf_err("Unknown target '%.*s'\n", LIT(str));

								if (distances[0].distance <= MAX_SMALLEST_DID_YOU_MEAN_DISTANCE) {
									gb_printf_err("Did you mean:\n");
									for (isize i = 0; i < gb_count_of(named_targets); i++) {
										if (distances[i].distance > MAX_SMALLEST_DID_YOU_MEAN_DISTANCE) {
											break;
										}
										gb_printf_err("\t%.*s\n", LIT(named_targets[distances[i].target_index].name));
									}
								}
								gb_printf_err("All supported targets:\n");
								for (isize i = 0; i < gb_count_of(named_targets); i++) {
									gb_printf_err("\t%.*s\n", LIT(named_targets[i].name));
								}
								bad_flags = true;
							}

							break;
						}

						case BuildFlag_BuildMode: {
							GB_ASSERT(value.kind == ExactValue_String);
							String str = value.value_string;

							if (build_context.command != "build") {
								gb_printf_err("'build-mode' can only be used with the 'build' command\n");
								bad_flags = true;
								break;
							}

							if (str == "dll" || str == "shared" || str == "dynamic") {
								build_context.build_mode = BuildMode_DynamicLibrary;
							} else if (str == "obj" || str == "object") {
								build_context.build_mode = BuildMode_Object;
							} else if (str == "exe") {
								build_context.build_mode = BuildMode_Executable;
							} else if (str == "asm" || str == "assembly" || str == "assembler") {
								build_context.build_mode = BuildMode_Assembly;
							} else if (str == "llvm" || str == "llvm-ir") {
								build_context.build_mode = BuildMode_LLVM_IR;
							} else {
								gb_printf_err("Unknown build mode '%.*s'\n", LIT(str));
								gb_printf_err("Valid build modes:\n");
								gb_printf_err("\tdll, shared, dynamic\n");
								gb_printf_err("\tobj, object\n");
								gb_printf_err("\texe\n");
								gb_printf_err("\tasm, assembly, assembler\n");
								gb_printf_err("\tllvm, llvm-ir\n");
								bad_flags = true;
								break;
							}

							break;
						}

						case BuildFlag_Debug:
							build_context.ODIN_DEBUG = true;
							break;
						case BuildFlag_DisableAssert:
							build_context.ODIN_DISABLE_ASSERT = true;
							break;
						case BuildFlag_NoBoundsCheck:
							build_context.no_bounds_check = true;
							break;
						case BuildFlag_NoDynamicLiterals:
							build_context.no_dynamic_literals = true;
							break;
						case BuildFlag_NoCRT:
							build_context.no_crt = true;
							break;
						case BuildFlag_NoEntryPoint:
							build_context.no_entry_point = true;
							break;
						case BuildFlag_UseLLD:
							build_context.use_lld = true;
							break;
						case BuildFlag_UseSeparateModules:
							build_context.use_separate_modules = true;
							break;
						case BuildFlag_ThreadedChecker: {
							#if defined(DEFAULT_TO_THREADED_CHECKER)
							gb_printf_err("-threaded-checker is the default on this platform\n");
							bad_flags = true;
							#endif
							build_context.threaded_checker = true;
							break;
						}
						case BuildFlag_NoThreadedChecker: {
							#if !defined(DEFAULT_TO_THREADED_CHECKER)
							gb_printf_err("-no-threaded-checker is the default on this platform\n");
							bad_flags = true;
							#endif
							build_context.threaded_checker = false;
							break;
						}
						case BuildFlag_ShowDebugMessages:
							build_context.show_debug_messages = true;
							break;
						case BuildFlag_Vet:
							build_context.vet = true;
							break;
						case BuildFlag_VetExtra: {
							build_context.vet = true;
							build_context.vet_extra = true;
							break;
						}
						case BuildFlag_UseLLVMApi: {
							gb_printf_err("-llvm-api flag is not required any more\n");
							bad_flags = true;
							break;
						}
						case BuildFlag_IgnoreUnknownAttributes:
							build_context.ignore_unknown_attributes = true;
							break;
						case BuildFlag_ExtraLinkerFlags:
							GB_ASSERT(value.kind == ExactValue_String);
							build_context.extra_linker_flags = value.value_string;
							break;
						case BuildFlag_ExtraAssemblerFlags:
							GB_ASSERT(value.kind == ExactValue_String);
							build_context.extra_assembler_flags = value.value_string;
							break;
						case BuildFlag_Microarch: {
							GB_ASSERT(value.kind == ExactValue_String);
							build_context.microarch = value.value_string;
							string_to_lower(&build_context.microarch);
							break;
						}
						case BuildFlag_TargetFeatures: {
							GB_ASSERT(value.kind == ExactValue_String);
							build_context.target_features_string = value.value_string;
							string_to_lower(&build_context.target_features_string);
							break;
						}
						case BuildFlag_MinimumOSVersion: {
							GB_ASSERT(value.kind == ExactValue_String);
							build_context.minimum_os_version_string = value.value_string;
							break;
						}
						case BuildFlag_RelocMode: {
							GB_ASSERT(value.kind == ExactValue_String);
							String v = value.value_string;
							if (v == "default") {
								build_context.reloc_mode = RelocMode_Default;
							} else if (v == "static") {
								build_context.reloc_mode = RelocMode_Static;
							} else if (v == "pic") {
								build_context.reloc_mode = RelocMode_PIC;
							} else if (v == "dynamic-no-pic") {
								build_context.reloc_mode = RelocMode_DynamicNoPIC;
							} else {
								gb_printf_err("-reloc-mode flag expected one of the following\n");
								gb_printf_err("\tdefault\n");
								gb_printf_err("\tstatic\n");
								gb_printf_err("\tpic\n");
								gb_printf_err("\tdynamic-no-pic\n");
								bad_flags = true;
							}

							break;
						}
						case BuildFlag_DisableRedZone:
							build_context.disable_red_zone = true;
							break;
						case BuildFlag_TestName: {
							GB_ASSERT(value.kind == ExactValue_String);
							{
								String name = value.value_string;
								if (!string_is_valid_identifier(name)) {
									gb_printf_err("Test name '%.*s' must be a valid identifier\n", LIT(name));
									bad_flags = true;
									break;
								}
								string_set_add(&build_context.test_names, name);

								// NOTE(bill): Allow for multiple -test-name
								continue;
							}
						}
						case BuildFlag_DisallowDo:
							build_context.disallow_do = true;
							break;
						case BuildFlag_DisallowRTTI:
							build_context.disallow_rtti = true;
							break;
						case BuildFlag_UseStaticMapCalls:
							build_context.use_static_map_calls = true;
							break;
						case BuildFlag_DefaultToNilAllocator:
							build_context.ODIN_DEFAULT_TO_NIL_ALLOCATOR = true;
							break;
						case BuildFlag_ForeignErrorProcedures:
							build_context.ODIN_FOREIGN_ERROR_PROCEDURES = true;
							break;
						case BuildFlag_InsertSemicolon: {
							gb_printf_err("-insert-semicolon flag is not required any more\n");
							bad_flags = true;
							break;
						}
						case BuildFlag_StrictStyle: {
							if (build_context.strict_style_init_only) {
								gb_printf_err("-strict-style and -strict-style-init-only cannot be used together\n");
							}
							build_context.strict_style = true;
							break;
						}
						case BuildFlag_StrictStyleInitOnly: {
							if (build_context.strict_style) {
								gb_printf_err("-strict-style and -strict-style-init-only cannot be used together\n");
							}
							build_context.strict_style_init_only = true;
							break;
						}
						case BuildFlag_Short:
							build_context.cmd_doc_flags |= CmdDocFlag_Short;
							break;
						case BuildFlag_AllPackages:
							build_context.cmd_doc_flags |= CmdDocFlag_AllPackages;
							break;
						case BuildFlag_DocFormat:
							build_context.cmd_doc_flags |= CmdDocFlag_DocFormat;
							break;
						case BuildFlag_IgnoreWarnings: {
							if (build_context.warnings_as_errors) {
								gb_printf_err("-ignore-warnings cannot be used with -warnings-as-errors\n");
								bad_flags = true;
							} else {
								build_context.ignore_warnings = true;
							}
							break;
						}
						case BuildFlag_WarningsAsErrors: {
							if (build_context.ignore_warnings) {
								gb_printf_err("-warnings-as-errors cannot be used with -ignore-warnings\n");
								bad_flags = true;
							} else {
								build_context.warnings_as_errors = true;
							}
							break;
						}
						case BuildFlag_VerboseErrors:
							build_context.show_error_line = true;
							break;

						case BuildFlag_ErrorPosStyle:
							GB_ASSERT(value.kind == ExactValue_String);

							if (str_eq_ignore_case(value.value_string, str_lit("odin")) || str_eq_ignore_case(value.value_string, str_lit("default"))) {
								build_context.ODIN_ERROR_POS_STYLE = ErrorPosStyle_Default;
							} else if (str_eq_ignore_case(value.value_string, str_lit("unix"))) {
								build_context.ODIN_ERROR_POS_STYLE = ErrorPosStyle_Unix;
							} else {
								gb_printf_err("-error-pos-style options are 'unix', 'odin' and 'default' (odin)\n");
								bad_flags = true;
							}
							break;

						case BuildFlag_InternalIgnoreLazy:
							build_context.ignore_lazy = true;
							break;
					#if defined(GB_SYSTEM_WINDOWS)
						case BuildFlag_IgnoreVsSearch: {
							GB_ASSERT(value.kind == ExactValue_Invalid);
							build_context.ignore_microsoft_magic = true;
							break;
						}
						case BuildFlag_ResourceFile: {
							GB_ASSERT(value.kind == ExactValue_String);
							String path = value.value_string;
							path = string_trim_whitespace(path);
							if (is_build_flag_path_valid(path)) {
								if(!string_ends_with(path, str_lit(".rc"))) {
									gb_printf_err("Invalid -resource path %.*s, missing .rc\n", LIT(path));
									bad_flags = true;
									break;
								} else if (!gb_file_exists((const char *)path.text)) {
									gb_printf_err("Invalid -resource path %.*s, file does not exist.\n", LIT(path));
									bad_flags = true;
									break;
								}
								build_context.resource_filepath = path;
								build_context.has_resource = true;
							} else {
								gb_printf_err("Invalid -resource path, got %.*s\n", LIT(path));
								bad_flags = true;
							}
							break;
						}
						case BuildFlag_WindowsPdbName: {
							GB_ASSERT(value.kind == ExactValue_String);
							String path = value.value_string;
							path = string_trim_whitespace(path);
							if (is_build_flag_path_valid(path)) {
								if (path_is_directory(path)) {
									gb_printf_err("Invalid -pdb-name path. %.*s, is a directory.\n", LIT(path));
									bad_flags = true;
									break;									
								}
								// #if defined(GB_SYSTEM_WINDOWS)
								// 	String ext = path_extension(path);
								// 	if (ext != ".pdb") {
								// 		path = substring(path, 0, string_extension_position(path));
								// 	}
								// #endif
								build_context.pdb_filepath = path;
							} else {
								gb_printf_err("Invalid -pdb-name path, got %.*s\n", LIT(path));
								bad_flags = true;
							}
							break;
						}

						case BuildFlag_Subsystem: {
							GB_ASSERT(value.kind == ExactValue_String);
							String subsystem = value.value_string;
							if (str_eq_ignore_case(subsystem, str_lit("console"))) {
								build_context.use_subsystem_windows = false;
							} else if (str_eq_ignore_case(subsystem, str_lit("window"))) {
								build_context.use_subsystem_windows = true;
							} else if (str_eq_ignore_case(subsystem, str_lit("windows"))) {
								build_context.use_subsystem_windows = true;
							} else {
								gb_printf_err("Invalid -subsystem string, got %.*s, expected either 'console' or 'windows'\n", LIT(subsystem));
								bad_flags = true;
							}
							break;
						}
					#endif

						}
					}

					if (!bf.allow_mulitple) {
						set_flags[bf.kind] = ok;
					}
				}
				break;
			}
		}
		if (found && !is_supported) {
			gb_printf_err("Unknown flag for 'odin %.*s': '%.*s'\n", LIT(build_context.command), LIT(name));
			gb_printf_err("'%.*s' is supported with the following commands:\n", LIT(name));
			gb_printf_err("\t");
			i32 count = 0;
			for (u32 i = 0; i < 32; i++) {
				if (found_bf.command_support & (1<<i)) {
					if (count > 0) {
						gb_printf_err(", ");
					}
					gb_printf_err("%s", odin_command_strings[i]);
					count += 1;
				}
			}
			gb_printf_err("\n");
			bad_flags = true;
		} else if (!found) {
			did_you_mean_flag(name);
			bad_flags = true;
		}
	}

	if ((!(build_context.export_timings_format == TimingsExportUnspecified)) && (build_context.export_timings_file.len == 0)) {
		gb_printf_err("`-export-timings:<format>` requires `-export-timings-file:<filename>` to be specified as well\n");
		bad_flags = true;
	} else if ((build_context.export_timings_format == TimingsExportUnspecified) && (build_context.export_timings_file.len > 0)) {
		gb_printf_err("`-export-timings-file:<filename>` requires `-export-timings:<format>` to be specified as well\n");
		bad_flags = true;
	}

	if (build_context.export_timings_format && !(build_context.show_timings || build_context.show_more_timings)) {
		gb_printf_err("`-export-timings:<format>` requires `-show-timings` or `-show-more-timings` to be present\n");
		bad_flags = true;
	}
	return !bad_flags;
}

gb_internal void timings_export_all(Timings *t, Checker *c, bool timings_are_finalized = false) {
	GB_ASSERT((!(build_context.export_timings_format == TimingsExportUnspecified) && build_context.export_timings_file.len > 0));

	/*
		NOTE(Jeroen): Whether we call `timings_print_all()`, then `timings_export_all()`, the other way around,
		or just one of them, we only need to stop the clock once.
	*/
	if (!timings_are_finalized) {
		timings__stop_current_section(t);
		t->total.finish = time_stamp_time_now();
	}

	TimingUnit unit = TimingUnit_Millisecond;

	/*
		Prepare file for export.
	*/
	gbFile f = {};
	char * fileName = (char *)build_context.export_timings_file.text;
	gbFileError err = gb_file_open_mode(&f, gbFileMode_Write, fileName);
	if (err != gbFileError_None) {
		gb_printf_err("Failed to export timings to: %s\n", fileName);
		gb_exit(1);
		return;
	} else {
		gb_printf("\nExporting timings to '%s'... ", fileName);
	}
	defer (gb_file_close(&f));

	if (build_context.export_timings_format == TimingsExportJson) {
		/*
			JSON export
		*/
		Parser *p             = c->parser;
		isize lines           = p->total_line_count;
		isize tokens          = p->total_token_count;
		isize files           = 0;
		isize packages        = p->packages.count;
		isize total_file_size = 0;
		for_array(i, p->packages) {
			files += p->packages[i]->files.count;
			for_array(j, p->packages[i]->files) {
				AstFile *file = p->packages[i]->files[j];
				total_file_size += file->tokenizer.end - file->tokenizer.start;
			}
		}

		gb_fprintf(&f, "{\n");
		gb_fprintf(&f, "\t\"totals\": [\n");

		gb_fprintf(&f, "\t\t{\"name\": \"total_packages\",  \"count\": %td},\n", packages);
		gb_fprintf(&f, "\t\t{\"name\": \"total_files\",     \"count\": %td},\n", files);
		gb_fprintf(&f, "\t\t{\"name\": \"total_lines\",     \"count\": %td},\n", lines);
		gb_fprintf(&f, "\t\t{\"name\": \"total_tokens\",    \"count\": %td},\n", tokens);
		gb_fprintf(&f, "\t\t{\"name\": \"total_file_size\", \"count\": %td},\n", total_file_size);

		gb_fprintf(&f, "\t],\n");

		gb_fprintf(&f, "\t\"timings\": [\n");

		t->total_time_seconds = time_stamp_as_s(t->total, t->freq);
		f64 total_time = time_stamp(t->total, t->freq, unit);

		gb_fprintf(&f, "\t\t{\"name\": \"%.*s\", \"millis\": %.3f},\n",
		    LIT(t->total.label), total_time);

		for_array(i, t->sections) {
			TimeStamp ts = t->sections[i];
			f64 section_time = time_stamp(ts, t->freq, unit);
			gb_fprintf(&f, "\t\t{\"name\": \"%.*s\", \"millis\": %.3f},\n",
			    LIT(ts.label), section_time);
		}

		gb_fprintf(&f, "\t],\n");

		gb_fprintf(&f, "}\n");
	} else if (build_context.export_timings_format == TimingsExportCSV) {
		/*
			CSV export
		*/
		t->total_time_seconds = time_stamp_as_s(t->total, t->freq);
		f64 total_time = time_stamp(t->total, t->freq, unit);

		/*
			CSV doesn't really like floating point values. Cast to `int`.
		*/
		gb_fprintf(&f, "\"%.*s\", %d\n", LIT(t->total.label), int(total_time));

		for_array(i, t->sections) {
			TimeStamp ts = t->sections[i];
			f64 section_time = time_stamp(ts, t->freq, unit);
			gb_fprintf(&f, "\"%.*s\", %d\n", LIT(ts.label), int(section_time));
		}
	}

	gb_printf("Done.\n");
}

gb_internal void show_timings(Checker *c, Timings *t) {
	Parser *p      = c->parser;
	isize lines    = p->total_line_count;
	isize tokens   = p->total_token_count;
	isize files    = 0;
	isize packages = p->packages.count;
	isize total_file_size = 0;
	f64 total_tokenizing_time = 0;
	f64 total_parsing_time = 0;
	for_array(i, p->packages) {
		files += p->packages[i]->files.count;
		for_array(j, p->packages[i]->files) {
			AstFile *file = p->packages[i]->files[j];
			total_tokenizing_time += file->time_to_tokenize;
			total_parsing_time += file->time_to_parse;
			total_file_size += file->tokenizer.end - file->tokenizer.start;
		}
	}

	timings_print_all(t);

	if (!(build_context.export_timings_format == TimingsExportUnspecified)) {
		timings_export_all(t, c, true);
	}

	if (build_context.show_debug_messages && build_context.show_more_timings) {
		{
			gb_printf("\n");
			gb_printf("Total Lines     - %td\n", lines);
			gb_printf("Total Tokens    - %td\n", tokens);
			gb_printf("Total Files     - %td\n", files);
			gb_printf("Total Packages  - %td\n", packages);
			gb_printf("Total File Size - %td\n", total_file_size);
			gb_printf("\n");
		}
		{
			f64 time = total_tokenizing_time;
			gb_printf("Tokenization Only\n");
			gb_printf("LOC/s        - %.3f\n", cast(f64)lines/time);
			gb_printf("us/LOC       - %.3f\n", 1.0e6*time/cast(f64)lines);
			gb_printf("Tokens/s     - %.3f\n", cast(f64)tokens/time);
			gb_printf("us/Token     - %.3f\n", 1.0e6*time/cast(f64)tokens);
			gb_printf("bytes/s      - %.3f\n", cast(f64)total_file_size/time);
			gb_printf("MiB/s        - %.3f\n", cast(f64)(total_file_size/time)/(1024*1024));
			gb_printf("us/bytes     - %.3f\n", 1.0e6*time/cast(f64)total_file_size);

			gb_printf("\n");
		}
		{
			f64 time = total_parsing_time;
			gb_printf("Parsing Only\n");
			gb_printf("LOC/s        - %.3f\n", cast(f64)lines/time);
			gb_printf("us/LOC       - %.3f\n", 1.0e6*time/cast(f64)lines);
			gb_printf("Tokens/s     - %.3f\n", cast(f64)tokens/time);
			gb_printf("us/Token     - %.3f\n", 1.0e6*time/cast(f64)tokens);
			gb_printf("bytes/s      - %.3f\n", cast(f64)total_file_size/time);
			gb_printf("MiB/s        - %.3f\n", cast(f64)(total_file_size/time)/(1024*1024));
			gb_printf("us/bytes     - %.3f\n", 1.0e6*time/cast(f64)total_file_size);

			gb_printf("\n");
		}
		{
			TimeStamp ts = {};
			for_array(i, t->sections) {
				TimeStamp s = t->sections[i];
				if (s.label == "parse files") {
					ts = s;
					break;
				}
			}
			GB_ASSERT(ts.label == "parse files");

			f64 parse_time = time_stamp_as_s(ts, t->freq);
			gb_printf("Parse pass\n");
			gb_printf("LOC/s        - %.3f\n", cast(f64)lines/parse_time);
			gb_printf("us/LOC       - %.3f\n", 1.0e6*parse_time/cast(f64)lines);
			gb_printf("Tokens/s     - %.3f\n", cast(f64)tokens/parse_time);
			gb_printf("us/Token     - %.3f\n", 1.0e6*parse_time/cast(f64)tokens);
			gb_printf("bytes/s      - %.3f\n", cast(f64)total_file_size/parse_time);
			gb_printf("MiB/s        - %.3f\n", cast(f64)(total_file_size/parse_time)/(1024*1024));
			gb_printf("us/bytes     - %.3f\n", 1.0e6*parse_time/cast(f64)total_file_size);

			gb_printf("\n");
		}
		{
			TimeStamp ts = {};
			TimeStamp ts_end = {};
			for_array(i, t->sections) {
				TimeStamp s = t->sections[i];
				if (s.label == "type check") {
					ts = s;
				}
				if (s.label == "type check finish") {
					GB_ASSERT(ts.label != "");
					ts_end = s;
					break;
				}
			}
			GB_ASSERT(ts.label != "");
			GB_ASSERT(ts_end.label != "");

			ts.finish = ts_end.finish;

			f64 parse_time = time_stamp_as_s(ts, t->freq);
			gb_printf("Checker pass\n");
			gb_printf("LOC/s        - %.3f\n", cast(f64)lines/parse_time);
			gb_printf("us/LOC       - %.3f\n", 1.0e6*parse_time/cast(f64)lines);
			gb_printf("Tokens/s     - %.3f\n", cast(f64)tokens/parse_time);
			gb_printf("us/Token     - %.3f\n", 1.0e6*parse_time/cast(f64)tokens);
			gb_printf("bytes/s      - %.3f\n", cast(f64)total_file_size/parse_time);
			gb_printf("MiB/s        - %.3f\n", (cast(f64)total_file_size/parse_time)/(1024*1024));
			gb_printf("us/bytes     - %.3f\n", 1.0e6*parse_time/cast(f64)total_file_size);
			gb_printf("\n");
		}
		{
			f64 total_time = t->total_time_seconds;
			gb_printf("Total pass\n");
			gb_printf("LOC/s        - %.3f\n", cast(f64)lines/total_time);
			gb_printf("us/LOC       - %.3f\n", 1.0e6*total_time/cast(f64)lines);
			gb_printf("Tokens/s     - %.3f\n", cast(f64)tokens/total_time);
			gb_printf("us/Token     - %.3f\n", 1.0e6*total_time/cast(f64)tokens);
			gb_printf("bytes/s      - %.3f\n", cast(f64)total_file_size/total_time);
			gb_printf("MiB/s        - %.3f\n", cast(f64)(total_file_size/total_time)/(1024*1024));
			gb_printf("us/bytes     - %.3f\n", 1.0e6*total_time/cast(f64)total_file_size);
			gb_printf("\n");
		}
	}
}

gb_internal void remove_temp_files(lbGenerator *gen) {
	if (build_context.keep_temp_files) return;

	TIME_SECTION("remove keep temp files");

	for_array(i, gen->output_temp_paths) {
		String path = gen->output_temp_paths[i];
		gb_file_remove(cast(char const *)path.text);
	}

	if (!build_context.keep_object_files) {
		switch (build_context.build_mode) {
		case BuildMode_Executable:
		case BuildMode_DynamicLibrary:
			for_array(i, gen->output_object_paths) {
				String path = gen->output_object_paths[i];
				gb_file_remove(cast(char const *)path.text);
			}
			break;
		}
	}
}


gb_internal void print_show_help(String const arg0, String const &command) {
	print_usage_line(0, "%.*s is a tool for managing Odin source code", LIT(arg0));
	print_usage_line(0, "Usage:");
	print_usage_line(1, "%.*s %.*s [arguments]", LIT(arg0), LIT(command));
	print_usage_line(0, "");

	if (command == "build") {
		print_usage_line(1, "build   Compile directory of .odin files as an executable.");
		print_usage_line(2, "One must contain the program's entry point, all must be in the same package.");
		print_usage_line(2, "Use `-file` to build a single file instead.");
		print_usage_line(2, "Examples:");
		print_usage_line(3, "odin build .                    # Build package in current directory");
		print_usage_line(3, "odin build <dir>                # Build package in <dir>");
		print_usage_line(3, "odin build filename.odin -file  # Build single-file package, must contain entry point.");
	} else if (command == "run") {
		print_usage_line(1, "run     Same as 'build', but also then runs the newly compiled executable.");
		print_usage_line(2, "Append an empty flag and then the args, '-- <args>', to specify args for the output.");
		print_usage_line(2, "Examples:");
		print_usage_line(3, "odin run .                    # Build and run package in current directory");
		print_usage_line(3, "odin run <dir>                # Build and run package in <dir>");
		print_usage_line(3, "odin run filename.odin -file  # Build and run single-file package, must contain entry point.");
	} else if (command == "check") {
		print_usage_line(1, "check   Parse and type check directory of .odin files");
		print_usage_line(2, "Examples:");
		print_usage_line(3, "odin check .                    # Type check package in current directory");
		print_usage_line(3, "odin check <dir>                # Type check package in <dir>");
		print_usage_line(3, "odin check filename.odin -file  # Type check single-file package, must contain entry point.");
	} else if (command == "test") {
<<<<<<< HEAD
		print_usage_line(1, "test      Build ands runs procedures with the attribute @(test) in the initial package");
=======
		print_usage_line(1, "test      Build and runs procedures with the attribute @(test) in the initial package");
	} else if (command == "query") {
		print_usage_line(1, "query     [experimental] Parse, type check, and output a .json file containing information about the program");
>>>>>>> 81037b30
	} else if (command == "doc") {
		print_usage_line(1, "doc       generate documentation from a directory of .odin files");
		print_usage_line(2, "Examples:");
		print_usage_line(3, "odin doc .                    # Generate documentation on package in current directory");
		print_usage_line(3, "odin doc <dir>                # Generate documentation on package in <dir>");
		print_usage_line(3, "odin doc filename.odin -file  # Generate documentation on single-file package.");
	} else if (command == "version") {
		print_usage_line(1, "version   print version");
	} else if (command == "strip-semicolon") {
		print_usage_line(1, "strip-semicolon");
		print_usage_line(2, "Parse and type check .odin file(s) and then remove unneeded semicolons from the entire project");
	}

	bool doc             = command == "doc";
	bool build           = command == "build";
	bool run_or_build    = command == "run" || command == "build" || command == "test";
	bool test_only       = command == "test";
	bool strip_semicolon = command == "strip-semicolon";
	bool check_only      = command == "check" || strip_semicolon;
	bool check           = run_or_build || check_only;

	print_usage_line(0, "");
	print_usage_line(1, "Flags");
	print_usage_line(0, "");

	if (check) {
		print_usage_line(1, "-file");
		print_usage_line(2, "Tells `%.*s %.*s` to treat the given file as a self-contained package.", LIT(arg0), LIT(command));
		print_usage_line(2, "This means that `<dir>/a.odin` won't have access to `<dir>/b.odin`'s contents.");
		print_usage_line(0, "");
	}

	if (doc) {
		print_usage_line(1, "-short");
		print_usage_line(2, "Show shortened documentation for the packages");
		print_usage_line(0, "");

		print_usage_line(1, "-all-packages");
		print_usage_line(2, "Generates documentation for all packages used in the current project");
		print_usage_line(0, "");

		print_usage_line(1, "-doc-format");
		print_usage_line(2, "Generates documentation as the .odin-doc format (useful for external tooling)");
		print_usage_line(0, "");
	}

	if (run_or_build) {
		print_usage_line(1, "-out:<filepath>");
		print_usage_line(2, "Set the file name of the outputted executable");
		print_usage_line(2, "Example: -out:foo.exe");
		print_usage_line(0, "");

		print_usage_line(1, "-o:<string>");
		print_usage_line(2, "Set the optimization mode for compilation");
		print_usage_line(2, "Accepted values: minimal, size, speed");
		print_usage_line(2, "Example: -o:speed");
		print_usage_line(0, "");
	}

	if (check) {
		print_usage_line(1, "-show-timings");
		print_usage_line(2, "Shows basic overview of the timings of different stages within the compiler in milliseconds");
		print_usage_line(0, "");

		print_usage_line(1, "-show-more-timings");
		print_usage_line(2, "Shows an advanced overview of the timings of different stages within the compiler in milliseconds");
		print_usage_line(0, "");

		print_usage_line(1, "-export-timings:<format>");
		print_usage_line(2, "Export timings to one of a few formats. Requires `-show-timings` or `-show-more-timings`");
		print_usage_line(2, "Available options:");
		print_usage_line(3, "-export-timings:json        Export compile time stats to JSON");
		print_usage_line(3, "-export-timings:csv         Export compile time stats to CSV");
		print_usage_line(0, "");

		print_usage_line(1, "-export-timings-file:<filename>");
		print_usage_line(2, "Specify the filename for `-export-timings`");
		print_usage_line(2, "Example: -export-timings-file:timings.json");
		print_usage_line(0, "");

		print_usage_line(1, "-thread-count:<integer>");
		print_usage_line(2, "Override the number of threads the compiler will use to compile with");
		print_usage_line(2, "Example: -thread-count:2");
		print_usage_line(0, "");
	}

	if (check_only) {
		print_usage_line(1, "-show-unused");
		print_usage_line(2, "Shows unused package declarations within the current project");
		print_usage_line(0, "");
		print_usage_line(1, "-show-unused-with-location");
		print_usage_line(2, "Shows unused package declarations within the current project with the declarations source location");
		print_usage_line(0, "");
	}

	if (run_or_build) {
		print_usage_line(1, "-keep-temp-files");
		print_usage_line(2, "Keeps the temporary files generated during compilation");
		print_usage_line(0, "");
	} else if (strip_semicolon) {
		print_usage_line(1, "-keep-temp-files");
		print_usage_line(2, "Keeps the temporary files generated during stripping the unneeded semicolons from files");
		print_usage_line(0, "");
	}

	if (check) {
		print_usage_line(1, "-collection:<name>=<filepath>");
		print_usage_line(2, "Defines a library collection used for imports");
		print_usage_line(2, "Example: -collection:shared=dir/to/shared");
		print_usage_line(2, "Usage in Code:");
		print_usage_line(3, "import \"shared:foo\"");
		print_usage_line(0, "");

		print_usage_line(1, "-define:<name>=<value>");
		print_usage_line(2, "Defines a scalar boolean, integer or string as global constant");
		print_usage_line(2, "Example: -define:SPAM=123");
		print_usage_line(2, "To use:  #config(SPAM, default_value)");
		print_usage_line(0, "");
	}

	if (build) {
		print_usage_line(1, "-build-mode:<mode>");
		print_usage_line(2, "Sets the build mode");
		print_usage_line(2, "Available options:");
		print_usage_line(3, "-build-mode:exe       Build as an executable");
		print_usage_line(3, "-build-mode:dll       Build as a dynamically linked library");
		print_usage_line(3, "-build-mode:shared    Build as a dynamically linked library");
		print_usage_line(3, "-build-mode:obj       Build as an object file");
		print_usage_line(3, "-build-mode:object    Build as an object file");
		print_usage_line(3, "-build-mode:assembly  Build as an assembly file");
		print_usage_line(3, "-build-mode:assembler Build as an assembly file");
		print_usage_line(3, "-build-mode:asm       Build as an assembly file");
		print_usage_line(3, "-build-mode:llvm-ir   Build as an LLVM IR file");
		print_usage_line(3, "-build-mode:llvm      Build as an LLVM IR file");
		print_usage_line(0, "");
	}

	if (check) {
		print_usage_line(1, "-target:<string>");
		print_usage_line(2, "Sets the target for the executable to be built in");
		print_usage_line(0, "");
	}

	if (run_or_build) {
		print_usage_line(1, "-debug");
		print_usage_line(2, "Enabled debug information, and defines the global constant ODIN_DEBUG to be 'true'");
		print_usage_line(0, "");

		print_usage_line(1, "-disable-assert");
		print_usage_line(2, "Disable the code generation of the built-in run-time 'assert' procedure, and defines the global constant ODIN_DISABLE_ASSERT to be 'true'");
		print_usage_line(0, "");

		print_usage_line(1, "-no-bounds-check");
		print_usage_line(2, "Disables bounds checking program wide");
		print_usage_line(0, "");

		print_usage_line(1, "-no-crt");
		print_usage_line(2, "Disables automatic linking with the C Run Time");
		print_usage_line(0, "");

		print_usage_line(1, "-lld");
		print_usage_line(2, "Use the LLD linker rather than the default");
		print_usage_line(0, "");

		print_usage_line(1, "-use-separate-modules");
		print_usage_line(1, "[EXPERIMENTAL]");
		print_usage_line(2, "The backend generates multiple build units which are then linked together");
		print_usage_line(2, "Normally, a single build unit is generated for a standard project");
		print_usage_line(0, "");

	}

	if (check) {
		#if defined(GB_SYSTEM_WINDOWS)
		print_usage_line(1, "-no-threaded-checker");
		print_usage_line(2, "Disabled multithreading in the semantic checker stage");
		print_usage_line(0, "");
		#else
		print_usage_line(1, "-threaded-checker");
		print_usage_line(1, "[EXPERIMENTAL]");
		print_usage_line(2, "Multithread the semantic checker stage");
		print_usage_line(0, "");
		#endif

		print_usage_line(1, "-vet");
		print_usage_line(2, "Do extra checks on the code");
		print_usage_line(2, "Extra checks include:");
		print_usage_line(3, "Variable shadowing within procedures");
		print_usage_line(3, "Unused declarations");
		print_usage_line(0, "");

		print_usage_line(1, "-vet-extra");
		print_usage_line(2, "Do even more checks than standard vet on the code");
		print_usage_line(2, "To treat the extra warnings as errors, use -warnings-as-errors");
		print_usage_line(0, "");

		print_usage_line(1, "-ignore-unknown-attributes");
		print_usage_line(2, "Ignores unknown attributes");
		print_usage_line(2, "This can be used with metaprogramming tools");
		print_usage_line(0, "");

		if (command != "test") {
			print_usage_line(1, "-no-entry-point");
			print_usage_line(2, "Removes default requirement of an entry point (e.g. main procedure)");
			print_usage_line(0, "");
		}
	}

	if (test_only) {
		print_usage_line(1, "-test-name:<string>");
		print_usage_line(2, "Run specific test only by name");
		print_usage_line(0, "");
	}

	if (run_or_build) {
		print_usage_line(1, "-minimum-os-version:<string>");
		print_usage_line(2, "Sets the minimum OS version targeted by the application");
		print_usage_line(2, "e.g. -minimum-os-version:12.0.0");
		print_usage_line(2, "(Only used when target is Darwin)");
		print_usage_line(0, "");

		print_usage_line(1, "-extra-linker-flags:<string>");
		print_usage_line(2, "Adds extra linker specific flags in a string");
		print_usage_line(0, "");

		print_usage_line(1, "-extra-assembler-flags:<string>");
		print_usage_line(2, "Adds extra assembler specific flags in a string");
		print_usage_line(0, "");

		print_usage_line(1, "-microarch:<string>");
		print_usage_line(2, "Specifies the specific micro-architecture for the build in a string");
		print_usage_line(2, "Examples:");
		print_usage_line(3, "-microarch:sandybridge");
		print_usage_line(3, "-microarch:native");
		print_usage_line(0, "");

		print_usage_line(1, "-reloc-mode:<string>");
		print_usage_line(2, "Specifies the reloc mode");
		print_usage_line(2, "Options:");
		print_usage_line(3, "default");
		print_usage_line(3, "static");
		print_usage_line(3, "pic");
		print_usage_line(3, "dynamic-no-pic");
		print_usage_line(0, "");

		print_usage_line(1, "-disable-red-zone");
		print_usage_line(2, "Disable red zone on a supported freestanding target");
	}

	if (check) {
		print_usage_line(1, "-disallow-do");
		print_usage_line(2, "Disallows the 'do' keyword in the project");
		print_usage_line(0, "");

		print_usage_line(1, "-default-to-nil-allocator");
		print_usage_line(2, "Sets the default allocator to be the nil_allocator, an allocator which does nothing");
		print_usage_line(0, "");

		print_usage_line(1, "-strict-style");
		print_usage_line(2, "Errs on unneeded tokens, such as unneeded semicolons");
		print_usage_line(0, "");

		print_usage_line(1, "-strict-style-init-only");
		print_usage_line(2, "Errs on unneeded tokens, such as unneeded semicolons, only on the initial project");
		print_usage_line(0, "");

		print_usage_line(1, "-ignore-warnings");
		print_usage_line(2, "Ignores warning messages");
		print_usage_line(0, "");

		print_usage_line(1, "-warnings-as-errors");
		print_usage_line(2, "Treats warning messages as error messages");
		print_usage_line(0, "");

		print_usage_line(1, "-verbose-errors");
		print_usage_line(2, "Prints verbose error messages showing the code on that line and the location in that line");
		print_usage_line(0, "");

		print_usage_line(1, "-foreign-error-procedures");
		print_usage_line(2, "States that the error procedues used in the runtime are defined in a separate translation unit");
		print_usage_line(0, "");

	}

	if (run_or_build) {
		#if defined(GB_SYSTEM_WINDOWS)
		print_usage_line(1, "-ignore-vs-search");
		print_usage_line(2, "[Windows only]");
		print_usage_line(2, "Ignores the Visual Studio search for library paths");
		print_usage_line(0, "");

		print_usage_line(1, "-resource:<filepath>");
		print_usage_line(2, "[Windows only]");
		print_usage_line(2, "Defines the resource file for the executable");
		print_usage_line(2, "Example: -resource:path/to/file.rc");
		print_usage_line(0, "");

		print_usage_line(1, "-pdb-name:<filepath>");
		print_usage_line(2, "[Windows only]");
		print_usage_line(2, "Defines the generated PDB name when -debug is enabled");
		print_usage_line(2, "Example: -pdb-name:different.pdb");
		print_usage_line(0, "");

		print_usage_line(1, "-subsystem:<option>");
		print_usage_line(2, "[Windows only]");
		print_usage_line(2, "Defines the subsystem for the application");
		print_usage_line(2, "Available options:");
		print_usage_line(3, "console");
		print_usage_line(3, "windows");
		print_usage_line(0, "");

		#endif
	}
}

gb_internal void print_show_unused(Checker *c) {
	CheckerInfo *info = &c->info;

	auto unused = array_make<Entity *>(permanent_allocator(), 0, info->entities.count);
	for_array(i, info->entities) {
		Entity *e = info->entities[i];
		if (e == nullptr) {
			continue;
		}
		if (e->pkg == nullptr || e->pkg->scope == nullptr) {
			continue;
		}
		if (e->pkg->scope->flags & ScopeFlag_Builtin) {
			continue;
		}
		switch (e->kind) {
		case Entity_Invalid:
		case Entity_Builtin:
		case Entity_Nil:
		case Entity_Label:
			continue;
		case Entity_Constant:
		case Entity_Variable:
		case Entity_TypeName:
		case Entity_Procedure:
		case Entity_ProcGroup:
		case Entity_ImportName:
		case Entity_LibraryName:
			// Fine
			break;
		}
		if ((e->scope->flags & (ScopeFlag_Pkg|ScopeFlag_File)) == 0) {
			continue;
		}
		if (e->token.string.len == 0) {
			continue;
		}
		if (e->token.string == "_") {
			continue;
		}
		if (ptr_set_exists(&info->minimum_dependency_set, e)) {
			continue;
		}
		array_add(&unused, e);
	}

	gb_sort_array(unused.data, unused.count, cmp_entities_for_printing);

	print_usage_line(0, "Unused Package Declarations");

	AstPackage *curr_pkg = nullptr;
	EntityKind curr_entity_kind = Entity_Invalid;
	for_array(i, unused) {
		Entity *e = unused[i];
		if (curr_pkg != e->pkg) {
			curr_pkg = e->pkg;
			curr_entity_kind = Entity_Invalid;
			print_usage_line(0, "");
			print_usage_line(0, "package %.*s", LIT(curr_pkg->name));
		}
		if (curr_entity_kind != e->kind) {
			curr_entity_kind = e->kind;
			print_usage_line(1, "%s", print_entity_names[e->kind]);
		}
		if (build_context.show_unused_with_location) {
			TokenPos pos = e->token.pos;
			print_usage_line(2, "%s %.*s", token_pos_to_string(pos), LIT(e->token.string));
		} else {
			print_usage_line(2, "%.*s", LIT(e->token.string));
		}
	}
	print_usage_line(0, "");
}

gb_internal bool check_env(void) {
	gbAllocator a = heap_allocator();
	char const *odin_root = gb_get_env("ODIN_ROOT", a);
	defer (gb_free(a, cast(void *)odin_root));
	if (odin_root) {
		if (!gb_file_exists(odin_root)) {
			gb_printf_err("Invalid ODIN_ROOT, directory does not exist, got %s\n", odin_root);
			return false;
		}
		String path = make_string_c(odin_root);
		if (!path_is_directory(path)) {
			gb_printf_err("Invalid ODIN_ROOT, expected a directory, got %s\n", odin_root);
			return false;
		}
	}
	return true;
}

struct StripSemicolonFile {
	String old_fullpath;
	String old_fullpath_backup;
	String new_fullpath;
	AstFile *file;
	i64 written;
};

gb_internal gbFileError write_file_with_stripped_tokens(gbFile *f, AstFile *file, i64 *written_) {
	i64 written = 0;
	gbFileError err = gbFileError_None;
	u8 const *file_data = file->tokenizer.start;
	i32 prev_offset = 0;
	i32 const end_offset = cast(i32)(file->tokenizer.end - file->tokenizer.start);
	for_array(i, file->tokens) {
		Token *token = &file->tokens[i];
		if (token->flags & (TokenFlag_Remove|TokenFlag_Replace)) {
			i32 offset = token->pos.offset;
			i32 to_write = offset-prev_offset;
			if (!gb_file_write(f, file_data+prev_offset, to_write)) {
				return gbFileError_Invalid;
			}
			written += to_write;
			prev_offset = token_pos_end(*token).offset;
		}
		if (token->flags & TokenFlag_Replace) {
			if (token->kind == Token_Ellipsis) {
				if (!gb_file_write(f, "..=", 3)) {
					return gbFileError_Invalid;
				}
				written += 3;
			} else {
				return gbFileError_Invalid;
			}
		}
	}
	if (end_offset > prev_offset) {
		i32 to_write = end_offset-prev_offset;
		if (!gb_file_write(f, file_data+prev_offset, end_offset-prev_offset)) {
			return gbFileError_Invalid;
		}
		written += to_write;
	}

	if (written_) *written_ = written;
	return err;
}

gb_internal int strip_semicolons(Parser *parser) {
	isize file_count = 0;
	for_array(i, parser->packages) {
		AstPackage *pkg = parser->packages[i];
		file_count += pkg->files.count;
	}

	auto generated_files = array_make<StripSemicolonFile>(permanent_allocator(), 0, file_count);

	for_array(i, parser->packages) {
		AstPackage *pkg = parser->packages[i];
		for_array(j, pkg->files) {
			AstFile *file = pkg->files[j];

			bool nothing_to_change = true;
			for_array(i, file->tokens) {
				Token *token = &file->tokens[i];
				if (token->flags) {
					nothing_to_change = false;
					break;
				}
			}

			if (nothing_to_change) {
				continue;
			}

			String old_fullpath = copy_string(permanent_allocator(), file->fullpath);

			// assumes .odin extension
			String fullpath_base = substring(old_fullpath, 0, old_fullpath.len-5);

			String old_fullpath_backup = concatenate_strings(permanent_allocator(), fullpath_base, str_lit("~backup.odin-temp"));
			String new_fullpath = concatenate_strings(permanent_allocator(), fullpath_base, str_lit("~temp.odin-temp"));

			array_add(&generated_files, StripSemicolonFile{old_fullpath, old_fullpath_backup, new_fullpath, file});
		}
	}

	gb_printf_err("File count to be stripped of unneeded tokens: %td\n", generated_files.count);


	isize generated_count = 0;
	bool failed = false;

	for_array(i, generated_files) {
		auto *file = &generated_files[i];
		char const *filename = cast(char const *)file->new_fullpath.text;
		gbFileError err = gbFileError_None;
		defer (if (err != gbFileError_None) {
			failed = true;
		});

		gbFile f = {};
		err = gb_file_create(&f, filename);
		if (err) {
			break;
		}
		defer (err = gb_file_close(&f));
		generated_count += 1;

		i64 written = 0;
		defer (err = gb_file_truncate(&f, written));

		debugf("Write file with stripped tokens: %s\n", filename);
		err = write_file_with_stripped_tokens(&f, file->file, &written);
		if (err) {
			break;
		}
		file->written = written;
	}

	if (failed) {
		for (isize i = 0; i < generated_count; i++) {
			auto *file = &generated_files[i];
			char const *filename = nullptr;
			filename = cast(char const *)file->new_fullpath.text;
			GB_ASSERT_MSG(gb_file_remove(filename), "unable to delete file %s", filename);
		}
		return 1;
	}

	isize overwritten_files = 0;

	for_array(i, generated_files) {
		auto *file = &generated_files[i];

		char const *old_fullpath = cast(char const *)file->old_fullpath.text;
		char const *old_fullpath_backup = cast(char const *)file->old_fullpath_backup.text;
		char const *new_fullpath = cast(char const *)file->new_fullpath.text;

		debugf("Copy '%s' to '%s'\n", old_fullpath, old_fullpath_backup);
		if (!gb_file_copy(old_fullpath, old_fullpath_backup, false)) {
			gb_printf_err("failed to copy '%s' to '%s'\n", old_fullpath, old_fullpath_backup);
			failed = true;
			break;
		}

		debugf("Copy '%s' to '%s'\n", new_fullpath, old_fullpath);

		if (!gb_file_copy(new_fullpath, old_fullpath, false)) {
			gb_printf_err("failed to copy '%s' to '%s'\n", old_fullpath, new_fullpath);
			debugf("Copy '%s' to '%s'\n", old_fullpath_backup, old_fullpath);
			if (!gb_file_copy(old_fullpath_backup, old_fullpath, false)) {
				gb_printf_err("failed to restore '%s' from '%s'\n", old_fullpath, old_fullpath_backup);
			}
			failed = true;
			break;
		}

		debugf("Remove '%s'\n", old_fullpath_backup);
		if (!gb_file_remove(old_fullpath_backup)) {
			gb_printf_err("failed to remove '%s'\n", old_fullpath_backup);
		}

		overwritten_files++;
	}

	if (!build_context.keep_temp_files) {
		for_array(i, generated_files) {
			auto *file = &generated_files[i];
			char const *filename = nullptr;
			filename = cast(char const *)file->new_fullpath.text;

			debugf("Remove '%s'\n", filename);
			GB_ASSERT_MSG(gb_file_remove(filename), "unable to delete file %s", filename);

			filename = cast(char const *)file->old_fullpath_backup.text;
			debugf("Remove '%s'\n", filename);
			if (gb_file_exists(filename) && !gb_file_remove(filename)) {
				if (i < overwritten_files) {
					gb_printf_err("unable to delete file %s", filename);
					failed = true;
				}
			}
		}
	}

	gb_printf_err("Files stripped of unneeded token: %td\n", generated_files.count);


	return cast(int)failed;
}

int main(int arg_count, char const **arg_ptr) {
	if (arg_count < 2) {
		usage(make_string_c(arg_ptr[0]));
		return 1;
	}

	timings_init(&global_timings, str_lit("Total Time"), 2048);
	defer (timings_destroy(&global_timings));

	MAIN_TIME_SECTION("initialization");

	virtual_memory_init();
	mutex_init(&fullpath_mutex);
	mutex_init(&hash_exact_value_mutex);
	mutex_init(&global_type_name_objc_metadata_mutex);

	init_string_buffer_memory();
	init_string_interner();
	init_global_error_collector();
	init_keyword_hash_table();
	init_type_mutex();

	if (!check_env()) {
		return 1;
	}

	array_init(&library_collections, heap_allocator());
	// NOTE(bill): 'core' cannot be (re)defined by the user
	add_library_collection(str_lit("core"), get_fullpath_relative(heap_allocator(), odin_root_dir(), str_lit("core")));
	add_library_collection(str_lit("vendor"), get_fullpath_relative(heap_allocator(), odin_root_dir(), str_lit("vendor")));

	map_init(&build_context.defined_values, heap_allocator());
	build_context.extra_packages.allocator = heap_allocator();
	string_set_init(&build_context.test_names, heap_allocator());

	Array<String> args = setup_args(arg_count, arg_ptr);

	String command = args[1];
	String init_filename = {};
	String run_args_string = {};
	isize  last_non_run_arg = args.count;

	bool run_output = false;
	if (command == "run" || command == "test") {
		if (args.count < 3) {
			usage(args[0]);
			return 1;
		}
		build_context.command_kind = Command_run;
		if (command == "test") {
			build_context.command_kind = Command_test;
		}

		Array<String> run_args = array_make<String>(heap_allocator(), 0, arg_count);
		defer (array_free(&run_args));

		for_array(i, args) {
			if (args[i] == "--") {
				last_non_run_arg = i;
			}
			if (i <= last_non_run_arg) {
				continue;
			}
			array_add(&run_args, args[i]);
		}

		args = array_slice(args, 0, last_non_run_arg);
		run_args_string = string_join_and_quote(heap_allocator(), run_args);

		init_filename = args[2];
		run_output = true;

	} else if (command == "build") {
		if (args.count < 3) {
			usage(args[0]);
			return 1;
		}
		build_context.command_kind = Command_build;
		init_filename = args[2];
	} else if (command == "check") {
		if (args.count < 3) {
			usage(args[0]);
			return 1;
		}
		build_context.command_kind = Command_check;
		build_context.no_output_files = true;
		init_filename = args[2];
	} else if (command == "strip-semicolon") {
		if (args.count < 3) {
			usage(args[0]);
			return 1;
		}
		build_context.command_kind = Command_strip_semicolon;
		build_context.no_output_files = true;
		init_filename = args[2];
	} else if (command == "doc") {
		if (args.count < 3) {
			usage(args[0]);
			return 1;
		}

		build_context.command_kind = Command_doc;
		init_filename = args[2];
		for (isize i = 3; i < args.count; i++) {
			auto arg = args[i];
			if (string_starts_with(arg, str_lit("-"))) {
				break;
			}
			array_add(&build_context.extra_packages, arg);
		}
		isize extra_count = build_context.extra_packages.count;
		if (extra_count > 0) {
			gb_memmove(args.data + 3, args.data + 3 + extra_count, extra_count * gb_size_of(*args.data));
			args.count -= extra_count;
		}


		build_context.no_output_files = true;
		build_context.generate_docs = true;
		build_context.no_entry_point = true; // ignore entry point
		#if 0
		print_usage_line(0, "Documentation generation is not yet supported");
		return 1;
		#endif
	} else if (command == "version") {
		build_context.command_kind = Command_version;
		gb_printf("%.*s version %.*s", LIT(args[0]), LIT(ODIN_VERSION));

		#ifdef NIGHTLY
		gb_printf("-nightly");
		#endif

		#ifdef GIT_SHA
		gb_printf(":%s", GIT_SHA);
		#endif

		gb_printf("\n");
		return 0;
	} else if (command == "report") {
		build_context.command_kind = Command_bug_report;
		print_bug_report_help();
		return 0;
	} else if (command == "help") {
		if (args.count <= 2) {
			usage(args[0]);
			return 1;
		} else {
			print_show_help(args[0], args[2]);
			return 0;
		}
	} else {
		usage(args[0]);
		return 1;
	}

	init_filename = copy_string(permanent_allocator(), init_filename);

	if (init_filename == "-help" ||
	    init_filename == "--help") {
		build_context.show_help = true;
	}

	if (init_filename.len > 0 && !build_context.show_help) {
		// The command must be build, run, test, check, or another that takes a directory or filename.
		if (!path_is_directory(init_filename)) {
			// Input package is a filename. We allow this only if `-file` was given, otherwise we exit with an error message.
			bool single_file_package = false;
			for_array(i, args) {
				if (i >= 3 && i <= last_non_run_arg && args[i] == "-file") {
					single_file_package = true;
					break;
				}
			}

			if (!single_file_package) {
				gb_printf_err("ERROR: `%.*s %.*s` takes a package as its first argument.\n", LIT(args[0]), LIT(command));
				if (init_filename == "-file") {
					gb_printf_err("Did you mean `%.*s %.*s <filename.odin> -file`?\n", LIT(args[0]), LIT(command));
				} else {
					gb_printf_err("Did you mean `%.*s %.*s %.*s -file`?\n", LIT(args[0]), LIT(command), LIT(init_filename));
				}

				gb_printf_err("The `-file` flag tells it to treat a file as a self-contained package.\n");
				return 1;
			} else {
				String const ext = str_lit(".odin");
				if (!string_ends_with(init_filename, ext)) {
					gb_printf_err("Expected either a directory or a .odin file, got '%.*s'\n", LIT(init_filename));
					return 1;
				}
			}
		}
	}

	build_context.command = command;

	if (!parse_build_flags(args)) {
		return 1;
	}

	if (build_context.show_help) {
		print_show_help(args[0], command);
		return 0;
	}

	// NOTE(bill): add 'shared' directory if it is not already set
	if (!find_library_collection_path(str_lit("shared"), nullptr)) {
		add_library_collection(str_lit("shared"),
			get_fullpath_relative(heap_allocator(), odin_root_dir(), str_lit("shared")));
	}

	init_build_context(selected_target_metrics ? selected_target_metrics->metrics : nullptr);
	// if (build_context.word_size == 4 && build_context.metrics.os != TargetOs_js) {
	// 	print_usage_line(0, "%.*s 32-bit is not yet supported for this platform", LIT(args[0]));
	// 	return 1;
	// }

	// Set and check build paths...
	if (!init_build_paths(init_filename)) {
		return 1;
	}

	if (build_context.show_debug_messages) {
		for_array(i, build_context.build_paths) {
			String build_path = path_to_string(heap_allocator(), build_context.build_paths[i]);
			debugf("build_paths[%ld]: %.*s\n", i, LIT(build_path));
		}		
	}

	init_global_thread_pool();
	defer (thread_pool_destroy(&global_thread_pool));

	init_universal();
	// TODO(bill): prevent compiling without a linker

	Parser *parser = gb_alloc_item(permanent_allocator(), Parser);
	Checker *checker = gb_alloc_item(permanent_allocator(), Checker);

	MAIN_TIME_SECTION("parse files");

	if (!init_parser(parser)) {
		return 1;
	}
	defer (destroy_parser(parser));

	// TODO(jeroen): Remove the `init_filename` param.
	// Let's put that on `build_context.build_paths[0]` instead.
	if (parse_packages(parser, init_filename) != ParseFile_None) {
		return 1;
	}

	if (any_errors()) {
		return 1;
	}

	MAIN_TIME_SECTION("type check");

	checker->parser = parser;
	init_checker(checker);
	defer (destroy_checker(checker));

	check_parsed_files(checker);
	if (any_errors()) {
		return 1;
	}

	if (build_context.command_kind == Command_strip_semicolon) {
		return strip_semicolons(parser);
	}

	if (build_context.generate_docs) {
		if (global_error_collector.count != 0) {
			return 1;
		}
		generate_documentation(checker);
		return 0;
	}

	if (build_context.no_output_files) {
		if (build_context.show_unused) {
			print_show_unused(checker);
		}

		if (build_context.show_timings) {
			show_timings(checker, &global_timings);
		}

		if (global_error_collector.count != 0) {
			return 1;
		}

		return 0;
	}

	MAIN_TIME_SECTION("LLVM API Code Gen");
	lbGenerator *gen = gb_alloc_item(permanent_allocator(), lbGenerator);
	if (!lb_init_generator(gen, checker)) {
		return 1;
	}
	lb_generate_code(gen);

	switch (build_context.build_mode) {
	case BuildMode_Executable:
	case BuildMode_DynamicLibrary:
		i32 result = linker_stage(gen);
		if (result) {
			if (build_context.show_timings) {
				show_timings(checker, &global_timings);
			}
			return result;
		}
		break;
	}

	remove_temp_files(gen);

	if (build_context.show_timings) {
		show_timings(checker, &global_timings);
	}

	if (run_output) {
		String exe_name = path_to_string(heap_allocator(), build_context.build_paths[BuildPath_Output]);
		defer (gb_free(heap_allocator(), exe_name.text));

		return system_exec_command_line_app("odin run", "\"%.*s\" %.*s", LIT(exe_name), LIT(run_args_string));
	}
	return 0;
}<|MERGE_RESOLUTION|>--- conflicted
+++ resolved
@@ -1886,13 +1886,7 @@
 		print_usage_line(3, "odin check <dir>                # Type check package in <dir>");
 		print_usage_line(3, "odin check filename.odin -file  # Type check single-file package, must contain entry point.");
 	} else if (command == "test") {
-<<<<<<< HEAD
-		print_usage_line(1, "test      Build ands runs procedures with the attribute @(test) in the initial package");
-=======
 		print_usage_line(1, "test      Build and runs procedures with the attribute @(test) in the initial package");
-	} else if (command == "query") {
-		print_usage_line(1, "query     [experimental] Parse, type check, and output a .json file containing information about the program");
->>>>>>> 81037b30
 	} else if (command == "doc") {
 		print_usage_line(1, "doc       generate documentation from a directory of .odin files");
 		print_usage_line(2, "Examples:");
