<img src="misc/logo-slim.png" alt="Odin logo" height="74">

# The Odin Programming Language

The Odin programming language is fast, concise, readable, pragmatic and open sourced. It is designed with the intent of replacing C with the following goals:
* simplicity
* high performance
* built for modern systems
* joy of programming
* metaprogramming
* designed for good programmers

## Demonstrations:
* First Talk & Demo
	- [Talk](https://youtu.be/TMCkT-uASaE?t=338)
	- [Demo](https://youtu.be/TMCkT-uASaE?t=1800)
	- [Q&A](https://youtu.be/TMCkT-uASaE?t=5749)
* [Composition & Refactorability](https://www.youtube.com/watch?v=n1wemZfcbXM)
* [Introspection, Modules, and Record Layout](https://www.youtube.com/watch?v=UFq8rhWhx4s)
* [push_allocator & Minimal Dependency Building](https://www.youtube.com/watch?v=f_LGVOAMb78)
* [when, for, & procedure overloading](https://www.youtube.com/watch?v=OzeOekzyZK8)

## Requirements to build and run

<<<<<<< HEAD
- Windows
	* x86-64
	* MSVC 2015 installed (C99 support)
	* LLVM installed
	* Requires MSVC's link.exe as the linker
		* run `vcvarsall.bat` to setup the path

- MacOS
	* x86-64
	* LLVM explicitly installed (`brew install llvm`)
	* XCode installed (for the linker)

- GNU/Linux
	* x86-64
	* Build tools (ld)
	* LLVM installed
	* Clang installed (temporary - this is calling the linker for now)
=======
* Windows
* x86-64
* MSVC 2015 installed (C99 support)
* Requires MSVC's link.exe as the linker
	- run `vcvarsall.bat` to setup the path
* [LLVM binaries](https://github.com/gingerBill/Odin/releases/tag/llvm-4.0-windows) for `opt.exe` and `llc.exe`
>>>>>>> 188b290d

## Warnings

* This is still highly in development and the language's design is quite volatile.
* Syntax is not fixed.

## Roadmap

Not in any particular order and not be implemented

* Compile Time Execution (CTE)
	- More metaprogramming madness
	- Compiler as a library
	- AST inspection and modification
* CTE-based build system
* Replace LLVM backend with my own custom backend
* Improve SSA design to accommodate for lowering to a "bytecode"
* SSA optimizations
* Documentation Generator for "Entities"
* Multiple Architecture support
* Debug Information
	- pdb format too
* Command Line Tooling
* Compiler Internals:
	- Big numbers library
	- Multithreading for performance increase<|MERGE_RESOLUTION|>--- conflicted
+++ resolved
@@ -22,11 +22,10 @@
 
 ## Requirements to build and run
 
-<<<<<<< HEAD
 - Windows
 	* x86-64
 	* MSVC 2015 installed (C99 support)
-	* LLVM installed
+	* [LLVM binaries](https://github.com/gingerBill/Odin/releases/tag/llvm-4.0-windows) for `opt.exe` and `llc.exe`
 	* Requires MSVC's link.exe as the linker
 		* run `vcvarsall.bat` to setup the path
 
@@ -40,14 +39,6 @@
 	* Build tools (ld)
 	* LLVM installed
 	* Clang installed (temporary - this is calling the linker for now)
-=======
-* Windows
-* x86-64
-* MSVC 2015 installed (C99 support)
-* Requires MSVC's link.exe as the linker
-	- run `vcvarsall.bat` to setup the path
-* [LLVM binaries](https://github.com/gingerBill/Odin/releases/tag/llvm-4.0-windows) for `opt.exe` and `llc.exe`
->>>>>>> 188b290d
 
 ## Warnings
 
